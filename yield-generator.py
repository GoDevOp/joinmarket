--- conflicted
+++ resolved
@@ -105,16 +105,9 @@
     ]  #btc.sha256('dont use brainwallets except for holding testnet coins')
 
     wallet = Wallet(seed, max_mix_depth=mix_levels)
-<<<<<<< HEAD
-    wallet.download_wallet_history()
-    wallet.find_unspent_addresses()
+    wallet.sync_wallet()
     keyfile = sys.argv[2]
     nickname = 'yigen-' + sys.argv[2][:3] + btc.sha256(gethostname())[:6]
-=======
-    wallet.sync_wallet()
-
-    keyfile = 'keyfile-' + str(seed) + '.txt'
->>>>>>> 6d112195
     maker = YieldGenerator(wallet, keyfile)
     print 'connecting to irc'
     maker.run(HOST, PORT, nickname, CHANNEL)
