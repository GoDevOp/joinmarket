--- conflicted
+++ resolved
@@ -32,14 +32,13 @@
 	else:
 		return 0x00
 
-<<<<<<< HEAD
 def get_signed_tx(wallet, ins, outs):
 	tx = btc.mktx(ins, outs)
 	for index, utxo in enumerate(ins):
 		addr = wallet.unspent[utxo['output']]['address']
 		tx = btc.sign(tx, index, wallet.get_key_from_addr(addr))
 	return tx
-=======
+	
 def debug_dump_object(obj, skip_fields=[]):
 	print 'Class debug dump, name:' + obj.__class__.__name__
 	for k, v in obj.__dict__.iteritems():
@@ -54,7 +53,6 @@
 		else:
 			print v
 
->>>>>>> eed67f38
 
 class Wallet(object):
 	def __init__(self, seed, max_mix_depth=2):
