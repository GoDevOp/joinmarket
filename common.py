--- conflicted
+++ resolved
@@ -3,18 +3,10 @@
 from math import factorial
 import sys, datetime, json, time, pprint
 import threading
-<<<<<<< HEAD
 import blockchaininterface
 from ConfigParser import SafeConfigParser
 import os
-
-#for the mainnet its #joinmarket-pit
 nickname = ''
-=======
-from ConfigParser import SafeConfigParser
-import os
-
->>>>>>> b539bb36
 COMMAND_PREFIX = '!'
 MAX_PRIVMSG_LEN = 400
 bc_interface = None
@@ -66,32 +58,6 @@
         bc_interface = blockchaininterface.BlockrImp()
     else:
         raise ValueError("Invalid blockchain source")
-
-config = SafeConfigParser()
-config_location = os.path.join(
-    os.path.dirname(os.path.realpath(__file__)), 'joinmarket.cfg')
-required_options = {'BLOCKCHAIN':
-                    ['blockchain_source', 'port', 'rpcport', 'network'],
-                    'MESSAGING': ['host', 'channel', 'port']}
-
-
-def load_program_config():
-    loadedFiles = config.read([config_location])
-    #detailed sanity checking :
-    #did the file exist?
-    if len(loadedFiles) != 1:
-        raise Exception("Could not find config file: " + config_location)
-    #check for sections
-    for s in required_options:
-        if s not in config.sections():
-            raise Exception(
-                "Config file does not contain the required section: " + s)
-    #then check for specific options
-    for k, v in required_options.iteritems():
-        for o in v:
-            if o not in config.options(k):
-                raise Exception(
-                    "Config file does not contain the required option: " + o)
 
 
 def debug(msg):
