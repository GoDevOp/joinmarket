import datetime, threading, binascii, sys, os, copy
data_dir = os.path.dirname(os.path.realpath(__file__))
sys.path.insert(0, os.path.join(data_dir, 'lib'))

import taker as takermodule
import common
from common import *
from irc import IRCMessageChannel, random_nick

from optparse import OptionParser
from pprint import pprint

orderwaittime = 10


def lower_bounded_int(thelist, lowerbound):
    return [int(l) if int(l) >= lowerbound else lowerbound for l in thelist]


def generate_tumbler_tx(destaddrs, options):
    #sends the coins up through a few mixing depths
    #send to the destination addresses from different mixing depths

    #simple algo, move coins completely from one mixing depth to the next
    # until you get to the end, then send to destaddrs

    #txcounts for going completely from one mixdepth to the next
    # follows a normal distribution
    txcounts = rand_norm_array(options.txcountparams[0],
                               options.txcountparams[1], options.mixdepthcount)
    txcounts = lower_bounded_int(txcounts, 1)
    tx_list = []
    for m, txcount in enumerate(txcounts):
        #assume that the sizes of outputs will follow a power law
        amount_fractions = rand_pow_array(options.amountpower, txcount)
        amount_fractions = [1.0 - x for x in amount_fractions]
        amount_fractions = [x / sum(amount_fractions) for x in amount_fractions]
        #transaction times are uncorrelated
        #time between events in a poisson process followed exp
        waits = rand_exp_array(options.timelambda, txcount)
        #number of makers to use follows a normal distribution
        makercounts = rand_norm_array(options.makercountrange[0],
                                      options.makercountrange[1], txcount)
        makercounts = lower_bounded_int(makercounts, 2)
        for amount_fraction, wait, makercount in zip(amount_fractions, waits,
                                                     makercounts):
            tx = {'amount_fraction': amount_fraction,
                  'wait': round(wait, 2),
                  'srcmixdepth': m + options.mixdepthsrc,
                  'makercount': makercount,
                  'destination': 'internal'}
            tx_list.append(tx)

    addrask = options.addrcount - len(destaddrs)
    external_dest_addrs = ['addrask'] * addrask + destaddrs
    for mix_offset in range(options.addrcount):
        srcmix = options.mixdepthsrc + options.mixdepthcount - mix_offset - 1
        for tx in reversed(tx_list):
            if tx['srcmixdepth'] == srcmix:
                tx['destination'] = external_dest_addrs[mix_offset]
                break
        if mix_offset == 0:
            #setting last mixdepth to send all to dest
            tx_list_remove = []
            for tx in tx_list:
                if tx['srcmixdepth'] == srcmix:
                    if tx['destination'] == 'internal':
                        tx_list_remove.append(tx)
                    else:
                        tx['amount_fraction'] = 1.0
            [tx_list.remove(t) for t in tx_list_remove]
    return tx_list


#thread which does the buy-side algorithm
# chooses which coinjoins to initiate and when
class TumblerThread(threading.Thread):

    def __init__(self, taker):
        threading.Thread.__init__(self)
        self.daemon = True
        self.taker = taker
        self.ignored_makers = []
        self.sweeping = False

    def unconfirm_callback(self, txd, txid):
        debug('that was %d tx out of %d' %
              (self.current_tx + 1, len(self.taker.tx_list)))

    def confirm_callback(self, txd, txid, confirmations):
        self.taker.wallet.add_new_utxos(txd, txid)
        self.lockcond.acquire()
        self.lockcond.notify()
        self.lockcond.release()

    def finishcallback(self, coinjointx):
        if coinjointx.txid:
            common.bc_interface.add_tx_notify(
                coinjointx.latest_tx, self.unconfirm_callback,
                self.confirm_callback, coinjointx.my_cj_addr)
            self.taker.wallet.remove_old_utxos(coinjointx.latest_tx)
        else:
            self.ignored_makers += coinjointx.nonrespondants
            debug('recreating the tx, ignored_makers=' + str(
                self.ignored_makers))
            self.create_tx()

    def tumbler_choose_orders(self,
                              cj_amount,
                              makercount,
                              nonrespondants=[],
                              active_nicks=[]):
        self.ignored_makers += nonrespondants
        while True:
            orders, total_cj_fee = choose_orders(
                self.taker.db, cj_amount, makercount, weighted_order_choose,
                self.ignored_makers + active_nicks)
            abs_cj_fee = 1.0 * total_cj_fee / makercount
            rel_cj_fee = abs_cj_fee / cj_amount
            debug('rel/abs average fee = ' + str(rel_cj_fee) + ' / ' + str(
                abs_cj_fee))

            if rel_cj_fee > self.taker.maxcjfee[
                    0] and abs_cj_fee > self.taker.maxcjfee[1]:
                debug('cj fee higher than maxcjfee, waiting 60 seconds')
                time.sleep(60)
                continue
            if orders == None:
                debug(
                    'waiting for liquidity 1min, hopefully more orders should come in')
                time.sleep(60)
                continue
            break
        debug('chosen orders to fill ' + str(orders) + ' totalcjfee=' + str(
            total_cj_fee))
        return orders, total_cj_fee

    def create_tx(self):
        utxos = None
        orders = None
        cj_amount = 0
        change_addr = None
        choose_orders_recover = None
        if self.sweep:
            debug('sweeping')
            utxos = self.taker.wallet.get_utxos_by_mixdepth()[self.tx[
                'srcmixdepth']]
            total_value = sum([addrval['value'] for addrval in utxos.values()])
            while True:
                orders, cj_amount = choose_sweep_orders(
                    self.taker.db, total_value, self.taker.txfee,
                    self.tx['makercount'], weighted_order_choose,
                    self.ignored_makers)
                if orders == None:
                    debug(
                        'waiting for liquidity 1min, hopefully more orders should come in')
                    time.sleep(60)
                    continue
                abs_cj_fee = 1.0 * (
                    total_value - cj_amount) / self.tx['makercount']
                rel_cj_fee = abs_cj_fee / cj_amount
                debug('rel/abs average fee = ' + str(rel_cj_fee) + ' / ' + str(
                    abs_cj_fee))
                if rel_cj_fee > self.taker.maxcjfee[
                        0] and abs_cj_fee > self.taker.maxcjfee[1]:
                    debug('cj fee higher than maxcjfee, waiting 60 seconds')
                    time.sleep(60)
                    continue
                break
        else:
            cj_amount = int(self.tx['amount_fraction'] * self.balance)
            if cj_amount < self.taker.mincjamount:
                debug('cj amount too low, bringing up')
                cj_amount = self.taker.mincjamount
            change_addr = self.taker.wallet.get_change_addr(self.tx[
                'srcmixdepth'])
            debug('coinjoining ' + str(cj_amount) + ' satoshi')
            orders, total_cj_fee = self.tumbler_choose_orders(
                cj_amount, self.tx['makercount'])
            total_amount = cj_amount + total_cj_fee + self.taker.txfee
            debug('total amount spent = ' + str(total_amount))
            utxos = self.taker.wallet.select_utxos(self.tx['srcmixdepth'],
                                                   total_amount)
            choose_orders_recover = self.tumbler_choose_orders

        self.taker.start_cj(self.taker.wallet, cj_amount, orders, utxos,
                            self.destaddr, change_addr, self.taker.txfee,
                            self.finishcallback, choose_orders_recover)

    def init_tx(self, tx, balance, sweep):
        destaddr = None
        if tx['destination'] == 'internal':
            destaddr = self.taker.wallet.get_receive_addr(tx['srcmixdepth'] + 1)
        elif tx['destination'] == 'addrask':
            while True:
                destaddr = raw_input('insert new address: ')
                addr_valid, errormsg = validate_address(destaddr)
                if addr_valid:
                    break
                print 'Address ' + destaddr + ' invalid. ' + errormsg + ' try again'
        else:
            destaddr = tx['destination']
        self.sweep = sweep
        self.balance = balance
        self.tx = tx
        self.destaddr = destaddr
        self.create_tx()
        self.lockcond.acquire()
        self.lockcond.wait()
        self.lockcond.release()
        debug('tx confirmed, waiting for ' + str(tx['wait']) + ' minutes')
        time.sleep(tx['wait'] * 60)
        debug('woken')

    def run(self):
        debug('waiting for all orders to certainly arrive')
        time.sleep(orderwaittime)

        sqlorders = self.taker.db.execute(
            'SELECT cjfee, ordertype FROM orderbook;').fetchall()
        orders = [o['cjfee'] for o in sqlorders if o['ordertype'] == 'relorder']
        orders = sorted(orders)
        if len(orders) == 0:
            debug(
                'There are no orders at all in the orderbook! Is the bot connecting to the right server?')
            return
        relorder_fee = float(orders[0])
        debug('relorder fee = ' + str(relorder_fee))
        maker_count = sum([tx['makercount'] for tx in self.taker.tx_list])
        debug('uses ' + str(maker_count) + ' makers, at ' + str(
            relorder_fee * 100) + '% per maker, estimated total cost ' + str(
                round(
                    (1 - (1 - relorder_fee)**maker_count) * 100, 3)) + '%')
        debug('waiting for orders to arrive')
        time.sleep(orderwaittime)
        debug('starting')
        self.lockcond = threading.Condition()

        self.balance_by_mixdepth = {}
        for i, tx in enumerate(self.taker.tx_list):
            if tx['srcmixdepth'] not in self.balance_by_mixdepth:
                self.balance_by_mixdepth[tx[
                    'srcmixdepth']] = self.taker.wallet.get_balance_by_mixdepth(
                    )[tx['srcmixdepth']]
            sweep = True
            for later_tx in self.taker.tx_list[i + 1:]:
                if later_tx['srcmixdepth'] == tx['srcmixdepth']:
                    sweep = False
            self.current_tx = i
            self.init_tx(tx, self.balance_by_mixdepth[tx['srcmixdepth']], sweep)

        debug('total finished')
        self.taker.msgchan.shutdown()
        '''
		crow = self.taker.db.execute('SELECT COUNT(DISTINCT counterparty) FROM orderbook;').fetchone()
		counterparty_count = crow['COUNT(DISTINCT counterparty)']
		if counterparty_count < self.taker.makercount:
			print 'not enough counterparties to fill order, ending'
			self.taker.msgchan.shutdown()
			return
		'''


class Tumbler(takermodule.Taker):

    def __init__(self, msgchan, wallet, tx_list, txfee, maxcjfee, mincjamount):
        takermodule.Taker.__init__(self, msgchan)
        self.wallet = wallet
        self.tx_list = tx_list
        self.maxcjfee = maxcjfee
        self.txfee = txfee
        self.mincjamount = mincjamount
        self.tumbler_thread = None

    def on_welcome(self):
        takermodule.Taker.on_welcome(self)
        if not self.tumbler_thread:
            self.tumbler_thread = TumblerThread(self)
            self.tumbler_thread.start()


def main():
    parser = OptionParser(
        usage='usage: %prog [options] [wallet file] [destaddr(s)...]',
        description=
        'Sends bitcoins to many different addresses using coinjoin in'
        ' an attempt to break the link between them. Sending to multiple '
        ' addresses is highly recommended for privacy. This tumbler can'
        ' be configured to ask for more address mid-run, giving the user'
        ' a chance to click `Generate New Deposit Address` on whatever service'
        ' they are using.')
    parser.add_option('-m',
                      '--mixdepthsource',
                      type='int',
                      dest='mixdepthsrc',
                      help='mixing depth to spend from, default=0',
                      default=0)
    parser.add_option('-f',
                      '--txfee',
                      type='int',
                      dest='txfee',
                      default=10000,
                      help='miner fee contribution, in satoshis, default=10000')
    parser.add_option(
        '-x',
        '--maxcjfee',
        type='float',
        dest='maxcjfee',
        nargs=2,
        default=(0.01, 10000),
        help='maximum coinjoin fee and bitcoin value the tumbler is '
        'willing to pay to a single market maker. Both values need to be exceeded, so if '
        'the fee is 30% but only 500satoshi is paid the tx will go ahead. default=0.01, 10000 (1%, 10000satoshi)')
    parser.add_option(
        '-a',
        '--addrcount',
        type='int',
        dest='addrcount',
        default=3,
        help=
        'How many destination addresses in total should be used. If not enough are given'
        ' as command line arguments, the script will ask for more, default=3')
    parser.add_option(
        '-N',
        '--makercountrange',
        type='float',
        nargs=2,
        action='store',
        dest='makercountrange',
        help=
        'Input the mean and spread of number of makers to use. e.g. 3 1.5 will be a normal distribution '
        'with mean 3 and standard deveation 1.5 inclusive, default=3 1.5',
        default=(3, 1.5))
    parser.add_option('-M',
                      '--mixdepthcount',
                      type='int',
                      dest='mixdepthcount',
                      help='How many mixing depths to mix through',
                      default=4)
    parser.add_option(
        '-c',
        '--txcountparams',
        type='float',
        nargs=2,
        dest='txcountparams',
        default=(4, 1),
        help=
        'The number of transactions to take coins from one mixing depth to the next, it is'
<<<<<<< HEAD
        ' randomly chosen following a normal distribution. Should be similar to --addrask. '
        'This option controlls the parameters of that normal curve. (mean, standard deviation). default=(4, 1)')
=======
        ' randomly chosen following a normal distribution. Should be greater than --addrcount. '
        'This option controlls the parameters of that normal curve. (mean, standard deviation). default=(3, 1)')
>>>>>>> f00c8d1c
    parser.add_option(
        '--amountpower',
        type='float',
        dest='amountpower',
        default=100.0,
        help=
        'The output amounts follow a power law distribution, this is the power, default=100.0')
    parser.add_option(
        '-l',
        '--timelambda',
        type='float',
        dest='timelambda',
        default=20,
        help=
        'Average the number of minutes to wait between transactions. Randomly chosen '
        ' following an exponential distribution, which describes the time between uncorrelated'
        ' events. default=20')
    parser.add_option(
        '-w',
        '--wait-time',
        action='store',
        type='float',
        dest='waittime',
        help='wait time in seconds to allow orders to arrive, default=5',
        default=5)
    parser.add_option(
        '-s',
        '--mincjamount',
        type='int',
        dest='mincjamount',
        default=100000,
        help='minimum coinjoin amount in transaction in satoshi, default 100k')
    (options, args) = parser.parse_args()
    #TODO somehow implement a lower limit

    if len(args) < 1:
        parser.error('Needs a wallet file')
        sys.exit(0)
    wallet_file = args[0]
    destaddrs = args[1:]

    common.load_program_config()
    for addr in destaddrs:
        addr_valid, errormsg = validate_address(addr)
        if not addr_valid:
            print 'ERROR: Address ' + addr + ' invalid. ' + errormsg
            return

    if len(destaddrs) > options.addrcount:
        options.addrcount = len(destaddrs)
    if options.addrcount + 1 > options.mixdepthcount:
        print 'not enough mixing depths to pay to all destination addresses, increasing mixdepthcount'
        options.mixdepthcount = options.addrcount + 1
    if options.addrcount <= 1:
        print '=' * 50
        print 'WARNING: You are only using one destination address'
        print 'this is very bad for privacy'
        print '=' * 50

    print str(options)
    tx_list = generate_tumbler_tx(destaddrs, options)
    if not tx_list:
        return

    tx_list2 = copy.deepcopy(tx_list)
    tx_dict = {}
    for tx in tx_list2:
        srcmixdepth = tx['srcmixdepth']
        tx.pop('srcmixdepth')
        if srcmixdepth not in tx_dict:
            tx_dict[srcmixdepth] = []
        tx_dict[srcmixdepth].append(tx)
    dbg_tx_list = []
    for srcmixdepth, txlist in tx_dict.iteritems():
        dbg_tx_list.append({'srcmixdepth': srcmixdepth, 'tx': txlist})
    debug('tumbler transaction list')
    pprint(dbg_tx_list)

    total_wait = sum([tx['wait'] for tx in tx_list])
    print 'creates ' + str(len(tx_list)) + ' transactions in total'
    print 'waits in total for ' + str(len(tx_list)) + ' blocks and ' + str(
        total_wait) + ' minutes'
    total_block_and_wait = len(tx_list) * 10 + total_wait
    print('estimated time taken ' + str(total_block_and_wait) + ' minutes or ' +
          str(round(total_block_and_wait / 60.0, 2)) + ' hours')

    ret = raw_input('tumble with these tx? (y/n):')
    if ret[0] != 'y':
        return

    #NOTE: possibly out of date documentation
    #a couple of modes
    #im-running-from-the-nsa, takes about 80 hours, costs a lot
    #python tumbler.py -a 10 -N 10 5 -c 10 5 -l 50 -M 10 wallet_file 1xxx
    #
    #quick and cheap, takes about 90 minutes
    #python tumbler.py -N 2 1 -c 3 0.001 -l 10 -M 3 -a 1 wallet_file 1xxx
    #
    #default, good enough for most, takes about 5 hours
    #python tumbler.py wallet_file 1xxx
    #
    #for quick testing
    #python tumbler.py -N 2 1 -c 3 0.001 -l 0.1 -M 3 -a 0 wallet_file 1xxx 1yyy
    wallet = Wallet(wallet_file,
                    max_mix_depth=options.mixdepthsrc + options.mixdepthcount)
    common.bc_interface.sync_wallet(wallet)

    common.nickname = random_nick()
    debug('starting tumbler')
    irc = IRCMessageChannel(common.nickname)
    tumbler = Tumbler(irc, wallet, tx_list, options.txfee, options.maxcjfee,
                      options.mincjamount)
    try:
        debug('connecting to irc')
        irc.run()
    except:
        debug('CRASHING, DUMPING EVERYTHING')
        debug_dump_object(wallet, ['addr_cache', 'keys', 'seed'])
        debug_dump_object(tumbler)
        debug_dump_object(tumbler.cjtx)
        import traceback
        debug(traceback.format_exc())


if __name__ == "__main__":
    main()
    print('done')<|MERGE_RESOLUTION|>--- conflicted
+++ resolved
@@ -346,13 +346,8 @@
         default=(4, 1),
         help=
         'The number of transactions to take coins from one mixing depth to the next, it is'
-<<<<<<< HEAD
         ' randomly chosen following a normal distribution. Should be similar to --addrask. '
         'This option controlls the parameters of that normal curve. (mean, standard deviation). default=(4, 1)')
-=======
-        ' randomly chosen following a normal distribution. Should be greater than --addrcount. '
-        'This option controlls the parameters of that normal curve. (mean, standard deviation). default=(3, 1)')
->>>>>>> f00c8d1c
     parser.add_option(
         '--amountpower',
         type='float',
