
import datetime, threading, binascii, sys, os, copy
data_dir = os.path.dirname(os.path.realpath(__file__))
sys.path.insert(0, os.path.join(data_dir, 'lib'))

import taker as takermodule
import common
from common import *
from irc import IRCMessageChannel, random_nick

from optparse import OptionParser
from pprint import pprint

orderwaittime = 10

def lower_bounded_int(thelist, lowerbound):
	return [int(l) if int(l) >= lowerbound else lowerbound for l in thelist]

def generate_tumbler_tx(destaddrs, options):
	#sends the coins up through a few mixing depths
	#send to the destination addresses from different mixing depths

	#simple algo, move coins completely from one mixing depth to the next
	# until you get to the end, then send to destaddrs

	#txcounts for going completely from one mixdepth to the next
	# follows a normal distribution
	txcounts = rand_norm_array(options.txcountparams[0],
		options.txcountparams[1], options.mixdepthcount)
	txcounts = lower_bounded_int(txcounts, 1)
	tx_list = []
	for m, txcount in enumerate(txcounts):
		#assume that the sizes of outputs will follow a power law
		amount_fractions = rand_pow_array(options.amountpower, txcount)
		amount_fractions = [1.0 - x for x in amount_fractions]
		amount_fractions = [x/sum(amount_fractions) for x in amount_fractions]
		#transaction times are uncorrelated
		#time between events in a poisson process followed exp
		waits = rand_exp_array(options.timelambda, txcount)
		#number of makers to use follows a normal distribution
		makercounts = rand_norm_array(options.makercountrange[0], options.makercountrange[1], txcount)
		makercounts = lower_bounded_int(makercounts, 2)
		for amount_fraction, wait, makercount in zip(amount_fractions, waits, makercounts):
			tx = {'amount_fraction': amount_fraction, 'wait': round(wait, 2),
				'srcmixdepth': m + options.mixdepthsrc, 'makercount': makercount, 'destination': 'internal'}
			tx_list.append(tx)

	addrask = options.addrcount - len(destaddrs)
	external_dest_addrs = ['addrask']*addrask + destaddrs
	for mix_offset in range(options.addrcount):
		srcmix = options.mixdepthsrc + options.mixdepthcount - mix_offset - 1
		for tx in reversed(tx_list):
			if tx['srcmixdepth'] == srcmix:
				tx['destination'] = external_dest_addrs[mix_offset]
				break
		if mix_offset == 0:
			#setting last mixdepth to send all to dest
			tx_list_remove = []
			for tx in tx_list:
				if tx['srcmixdepth'] == srcmix:
					if tx['destination'] == 'internal':
						tx_list_remove.append(tx)
					else:
						tx['amount_fraction'] = 1.0
			[tx_list.remove(t) for t in tx_list_remove]
	return tx_list

#thread which does the buy-side algorithm
# chooses which coinjoins to initiate and when
class TumblerThread(threading.Thread):
	def __init__(self, taker):
		threading.Thread.__init__(self)
		self.daemon = True
		self.taker = taker
		self.ignored_makers = []
		self.sweeping = False

	def unconfirm_callback(self, txd, txid):
		debug('that was %d tx out of %d' % (self.current_tx+1, len(self.taker.tx_list)))

	def confirm_callback(self, txd, txid, confirmations):
		self.taker.wallet.add_new_utxos(txd, txid)
		self.lockcond.acquire()
		self.lockcond.notify()
		self.lockcond.release()

	def finishcallback(self, coinjointx):
		if coinjointx.txid:
			common.bc_interface.add_tx_notify(coinjointx.latest_tx,
				self.unconfirm_callback, self.confirm_callback, coinjointx.my_cj_addr)
			self.taker.wallet.remove_old_utxos(coinjointx.latest_tx)
		else:
			self.ignored_makers += coinjointx.nonrespondants
			debug('recreating the tx, ignored_makers=' + str(self.ignored_makers))
			self.create_tx()

	def tumbler_choose_orders(self, cj_amount, makercount, nonrespondants=[], active_nicks=[]):
		self.ignored_makers += nonrespondants
		while True:
			orders, total_cj_fee = choose_orders(self.taker.db, cj_amount,
				makercount, weighted_order_choose, self.ignored_makers + active_nicks)
			abs_cj_fee = 1.0*total_cj_fee / makercount
			rel_cj_fee = abs_cj_fee / cj_amount
			debug('rel/abs average fee = ' + str(rel_cj_fee) + ' / ' + str(abs_cj_fee))

			if rel_cj_fee > self.taker.maxcjfee[0] and abs_cj_fee > self.taker.maxcjfee[1]:
				debug('cj fee higher than maxcjfee, waiting 60 seconds')
				time.sleep(60)
				continue
			if orders == None:
				debug('waiting for liquidity 1min, hopefully more orders should come in')
				time.sleep(60)
				continue
			break
		debug('chosen orders to fill ' + str(orders) + ' totalcjfee=' + str(total_cj_fee))
		return orders, total_cj_fee

	def create_tx(self):
		utxos = None
		orders = None
		cj_amount = 0
		change_addr = None
		choose_orders_recover = None
		if self.sweep:
			debug('sweeping')
			utxos = self.taker.wallet.get_utxos_by_mixdepth()[self.tx['srcmixdepth']]
			total_value = sum([addrval['value'] for addrval in utxos.values()])
			while True:
				orders, cj_amount = choose_sweep_orders(self.taker.db, total_value,
					self.taker.txfee, self.tx['makercount'], weighted_order_choose,
					self.ignored_makers)
				if orders == None:
					debug('waiting for liquidity 1min, hopefully more orders should come in')
					time.sleep(60)
					continue
				abs_cj_fee = 1.0*(total_value - cj_amount) / self.tx['makercount']
				rel_cj_fee = abs_cj_fee / cj_amount
				debug('rel/abs average fee = ' + str(rel_cj_fee) + ' / ' + str(abs_cj_fee))
				if rel_cj_fee > self.taker.maxcjfee[0] and abs_cj_fee > self.taker.maxcjfee[1]:
					debug('cj fee higher than maxcjfee, waiting 60 seconds')
					time.sleep(60)
					continue
				break
		else:
			cj_amount = int(self.tx['amount_fraction'] * self.balance)
			if cj_amount < self.taker.mincjamount:
				debug('cj amount too low, bringing up')
				cj_amount = self.taker.mincjamount
			change_addr = self.taker.wallet.get_change_addr(self.tx['srcmixdepth'])
			debug('coinjoining ' + str(cj_amount) + ' satoshi')
			orders, total_cj_fee = self.tumbler_choose_orders(cj_amount, self.tx['makercount'])
			total_amount = cj_amount + total_cj_fee + self.taker.txfee
			debug('total amount spent = ' + str(total_amount))
			utxos = self.taker.wallet.select_utxos(self.tx['srcmixdepth'], total_amount)
			choose_orders_recover = self.tumbler_choose_orders

		self.taker.start_cj(self.taker.wallet, cj_amount, orders, utxos,
			self.destaddr, change_addr, self.taker.txfee,
			self.finishcallback, choose_orders_recover)

	def init_tx(self, tx, balance, sweep):
		destaddr = None
		if tx['destination'] == 'internal':
			destaddr = self.taker.wallet.get_receive_addr(tx['srcmixdepth'] + 1)
		elif tx['destination'] == 'addrask':
			while True:
				destaddr = raw_input('insert new address: ')
				addr_valid, errormsg = validate_address(destaddr)
				if addr_valid:
					break
				print 'Address ' + destaddr + ' invalid. ' + errormsg + ' try again'
		else:
			destaddr = tx['destination']
		self.sweep = sweep
		self.balance = balance
		self.tx = tx
		self.destaddr = destaddr
		self.create_tx()
		self.lockcond.acquire()
		self.lockcond.wait()
		self.lockcond.release()
		debug('tx confirmed, waiting for ' + str(tx['wait']) + ' minutes')
		time.sleep(tx['wait'] * 60)
		debug('woken')

	def run(self):
		debug('waiting for all orders to certainly arrive')
		time.sleep(orderwaittime)

		sqlorders = self.taker.db.execute('SELECT cjfee, ordertype FROM orderbook;').fetchall()
		orders = [o['cjfee'] for o in sqlorders if o['ordertype'] == 'relorder']
		orders = sorted(orders)
		if len(orders) == 0:
			debug('There are no orders at all in the orderbook! Is the bot connecting to the right server?')
			return
		relorder_fee = float(orders[0])
		debug('relorder fee = ' + str(relorder_fee))
		maker_count = sum([tx['makercount'] for tx in self.taker.tx_list])
		debug('uses ' + str(maker_count) + ' makers, at ' + str(relorder_fee*100) + '% per maker, estimated total cost '
			+ str(round((1 - (1 - relorder_fee)**maker_count) * 100, 3)) + '%')
		debug('waiting for orders to arrive')
		time.sleep(orderwaittime)
		debug('starting')
		self.lockcond = threading.Condition()

		self.balance_by_mixdepth = {}
		for i, tx in enumerate(self.taker.tx_list):
			if tx['srcmixdepth'] not in self.balance_by_mixdepth:
				self.balance_by_mixdepth[tx['srcmixdepth']] = self.taker.wallet.get_balance_by_mixdepth()[tx['srcmixdepth']]
			sweep = True
			for later_tx in self.taker.tx_list[i + 1:]:
				if later_tx['srcmixdepth'] == tx['srcmixdepth']:
					sweep = False
			self.current_tx = i
			self.init_tx(tx, self.balance_by_mixdepth[tx['srcmixdepth']], sweep)

		debug('total finished')
		self.taker.msgchan.shutdown()

		'''
		crow = self.taker.db.execute('SELECT COUNT(DISTINCT counterparty) FROM orderbook;').fetchone()
		counterparty_count = crow['COUNT(DISTINCT counterparty)']
		if counterparty_count < self.taker.makercount:
			print 'not enough counterparties to fill order, ending'
			self.taker.msgchan.shutdown()
			return
		'''


class Tumbler(takermodule.Taker):
	def __init__(self, msgchan, wallet, tx_list, txfee, maxcjfee, mincjamount):
		takermodule.Taker.__init__(self, msgchan)
		self.wallet = wallet
		self.tx_list = tx_list
		self.maxcjfee = maxcjfee
		self.txfee = txfee
		self.mincjamount = mincjamount
		self.tumbler_thread = None

	def on_welcome(self):
		takermodule.Taker.on_welcome(self)
		if not self.tumbler_thread:
			self.tumbler_thread = TumblerThread(self)
			self.tumbler_thread.start()

def main():
	parser = OptionParser(usage='usage: %prog [options] [wallet file] [destaddr(s)...]',
		description='Sends bitcoins to many different addresses using coinjoin in'
			' an attempt to break the link between them. Sending to multiple '
			' addresses is highly recommended for privacy. This tumbler can'
			' be configured to ask for more address mid-run, giving the user'
			' a chance to click `Generate New Deposit Address` on whatever service'
			' they are using.')
	parser.add_option('-m', '--mixdepthsource', type='int', dest='mixdepthsrc',
		help='mixing depth to spend from, default=0', default=0)
	parser.add_option('-f', '--txfee', type='int', dest='txfee',
		default=10000, help='miner fee contribution, in satoshis, default=10000')
<<<<<<< HEAD
	parser.add_option('-x', '--maxcjfee', type='float', dest='maxcjfee', nargs=2,
		default=(0.01, 10000), help='maximum coinjoin fee and bitcoin value the tumbler is '
		'willing to pay to a single market maker. Both values need to be exceeded, so if '
		'the fee is 30% but only 500satoshi is paid the tx will go ahead. default=0.01, 10000 (1%, 10000satoshi)')
	parser.add_option('-a', '--addrask', type='int', dest='addrask',
		default=2, help='How many more addresses to ask for in the terminal. Should '
			'be similar to --txcountparams. default=2')
=======
	parser.add_option('-x', '--maxcjfee', type='float', dest='maxcjfee',
		default=0.01, help='maximum coinjoin fee the tumbler is willing to pay to a single market maker. default=0.01 (1%)')
	parser.add_option('-a', '--addrcount', type='int', dest='addrcount',
		default=3, help='How many destination addresses in total should be used. If not enough are given'
			' as command line arguments, the script will ask for more, default=3')
>>>>>>> f0724f8f
	parser.add_option('-N', '--makercountrange', type='float', nargs=2, action='store',
		dest='makercountrange',
		help='Input the mean and spread of number of makers to use. e.g. 3 1.5 will be a normal distribution '
		'with mean 3 and standard deveation 1.5 inclusive, default=3 1.5', default=(3, 1.5))
	parser.add_option('-M', '--mixdepthcount', type='int', dest='mixdepthcount',
		help='How many mixing depths to mix through', default=4)
	parser.add_option('-c', '--txcountparams', type='float', nargs=2, dest='txcountparams', default=(4, 1),
		help='The number of transactions to take coins from one mixing depth to the next, it is'
<<<<<<< HEAD
		' randomly chosen following a normal distribution. Should be similar to --addrask. '
		'This option controlls the parameters of that normal curve. (mean, standard deviation). default=(4, 1)')
=======
		' randomly chosen following a normal distribution. Should be greater than --addrcount. '
		'This option controlls the parameters of that normal curve. (mean, standard deviation). default=(3, 1)')
>>>>>>> f0724f8f
	parser.add_option('--amountpower', type='float', dest='amountpower', default=100.0,
		help='The output amounts follow a power law distribution, this is the power, default=100.0')
	parser.add_option('-l', '--timelambda', type='float', dest='timelambda', default=20,
		help='Average the number of minutes to wait between transactions. Randomly chosen '
		' following an exponential distribution, which describes the time between uncorrelated'
		' events. default=20')
	parser.add_option('-w', '--wait-time', action='store', type='float', dest='waittime',
		help='wait time in seconds to allow orders to arrive, default=5', default=5)
	parser.add_option('-s', '--mincjamount', type='int', dest='mincjamount', default=100000,
		help='minimum coinjoin amount in transaction in satoshi, default 100k')
	(options, args) = parser.parse_args()
	#TODO somehow implement a lower limit

	if len(args) < 1:
		parser.error('Needs a wallet file')
		sys.exit(0)
	wallet_file = args[0]
	destaddrs = args[1:]
	
	common.load_program_config()
	for addr in destaddrs:
		addr_valid, errormsg = validate_address(addr)
		if not addr_valid:
			print 'ERROR: Address ' + addr + ' invalid. ' + errormsg
			return

	if len(destaddrs) > options.addrcount:
		options.addrcount = len(destaddrs)
	if options.addrcount+1 > options.mixdepthcount:
		print 'not enough mixing depths to pay to all destination addresses, increasing mixdepthcount'
		options.mixdepthcount = options.addrcount+1
	if options.addrcount <= 1:
		print '='*50
		print 'WARNING: You are only using one destination address'
		print 'this is very bad for privacy'
		print '='*50

	print str(options)
	tx_list = generate_tumbler_tx(destaddrs, options)
	if not tx_list:
		return

	tx_list2 = copy.deepcopy(tx_list)
	tx_dict = {}
	for tx in tx_list2:
		srcmixdepth = tx['srcmixdepth']
		tx.pop('srcmixdepth')
		if srcmixdepth not in tx_dict:
			tx_dict[srcmixdepth] = []
		tx_dict[srcmixdepth].append(tx)
	dbg_tx_list = []
	for srcmixdepth, txlist in tx_dict.iteritems():
		dbg_tx_list.append({'srcmixdepth': srcmixdepth, 'tx': txlist})
	debug('tumbler transaction list')
	pprint(dbg_tx_list)

	total_wait = sum([tx['wait'] for tx in tx_list])
	print 'creates ' + str(len(tx_list)) + ' transactions in total'
	print 'waits in total for ' + str(len(tx_list)) + ' blocks and ' + str(total_wait) + ' minutes'
	total_block_and_wait = len(tx_list)*10 + total_wait
	print('estimated time taken ' + str(total_block_and_wait) +
		' minutes or ' + str(round(total_block_and_wait/60.0, 2)) + ' hours')

	ret = raw_input('tumble with these tx? (y/n):')
	if ret[0] != 'y':
		return

	#NOTE: possibly out of date documentation
	#a couple of modes
	#im-running-from-the-nsa, takes about 80 hours, costs a lot
	#python tumbler.py -a 10 -N 10 5 -c 10 5 -l 50 -M 10 wallet_file 1xxx
	#
	#quick and cheap, takes about 90 minutes
	#python tumbler.py -N 2 1 -c 3 0.001 -l 10 -M 3 -a 1 wallet_file 1xxx
	#
	#default, good enough for most, takes about 5 hours
	#python tumbler.py wallet_file 1xxx
	#
	#for quick testing
	#python tumbler.py -N 2 1 -c 3 0.001 -l 0.1 -M 3 -a 0 wallet_file 1xxx 1yyy
	wallet = Wallet(wallet_file, max_mix_depth = options.mixdepthsrc + options.mixdepthcount)
	common.bc_interface.sync_wallet(wallet)

	common.nickname = random_nick()
	debug('starting tumbler')
	irc = IRCMessageChannel(common.nickname)
	tumbler = Tumbler(irc, wallet, tx_list, options.txfee, options.maxcjfee, options.mincjamount)
	try:
		debug('connecting to irc')
		irc.run()
	except:
		debug('CRASHING, DUMPING EVERYTHING')
		debug_dump_object(wallet, ['addr_cache', 'keys', 'seed'])
		debug_dump_object(tumbler)
		debug_dump_object(tumbler.cjtx)
		import traceback
		debug(traceback.format_exc())


if __name__ == "__main__":
	main()
	print('done')
<|MERGE_RESOLUTION|>--- conflicted
+++ resolved
@@ -255,21 +255,13 @@
 		help='mixing depth to spend from, default=0', default=0)
 	parser.add_option('-f', '--txfee', type='int', dest='txfee',
 		default=10000, help='miner fee contribution, in satoshis, default=10000')
-<<<<<<< HEAD
 	parser.add_option('-x', '--maxcjfee', type='float', dest='maxcjfee', nargs=2,
 		default=(0.01, 10000), help='maximum coinjoin fee and bitcoin value the tumbler is '
 		'willing to pay to a single market maker. Both values need to be exceeded, so if '
 		'the fee is 30% but only 500satoshi is paid the tx will go ahead. default=0.01, 10000 (1%, 10000satoshi)')
-	parser.add_option('-a', '--addrask', type='int', dest='addrask',
-		default=2, help='How many more addresses to ask for in the terminal. Should '
-			'be similar to --txcountparams. default=2')
-=======
-	parser.add_option('-x', '--maxcjfee', type='float', dest='maxcjfee',
-		default=0.01, help='maximum coinjoin fee the tumbler is willing to pay to a single market maker. default=0.01 (1%)')
 	parser.add_option('-a', '--addrcount', type='int', dest='addrcount',
 		default=3, help='How many destination addresses in total should be used. If not enough are given'
 			' as command line arguments, the script will ask for more, default=3')
->>>>>>> f0724f8f
 	parser.add_option('-N', '--makercountrange', type='float', nargs=2, action='store',
 		dest='makercountrange',
 		help='Input the mean and spread of number of makers to use. e.g. 3 1.5 will be a normal distribution '
@@ -278,13 +270,8 @@
 		help='How many mixing depths to mix through', default=4)
 	parser.add_option('-c', '--txcountparams', type='float', nargs=2, dest='txcountparams', default=(4, 1),
 		help='The number of transactions to take coins from one mixing depth to the next, it is'
-<<<<<<< HEAD
 		' randomly chosen following a normal distribution. Should be similar to --addrask. '
 		'This option controlls the parameters of that normal curve. (mean, standard deviation). default=(4, 1)')
-=======
-		' randomly chosen following a normal distribution. Should be greater than --addrcount. '
-		'This option controlls the parameters of that normal curve. (mean, standard deviation). default=(3, 1)')
->>>>>>> f0724f8f
 	parser.add_option('--amountpower', type='float', dest='amountpower', default=100.0,
 		help='The output amounts follow a power law distribution, this is the power, default=100.0')
 	parser.add_option('-l', '--timelambda', type='float', dest='timelambda', default=20,
