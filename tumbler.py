import datetime, threading, binascii, sys, os, copy
data_dir = os.path.dirname(os.path.realpath(__file__))
sys.path.insert(0, os.path.join(data_dir, 'lib'))

import taker as takermodule
import common
from common import *
from irc import IRCMessageChannel, random_nick

from optparse import OptionParser
from pprint import pprint

orderwaittime = 10


def lower_bounded_int(thelist, lowerbound):
    return [int(l) if int(l) >= lowerbound else lowerbound for l in thelist]


def generate_tumbler_tx(destaddrs, options):
    #sends the coins up through a few mixing depths
    #send to the destination addresses from different mixing depths

    #simple algo, move coins completely from one mixing depth to the next
    # until you get to the end, then send to destaddrs

    #txcounts for going completely from one mixdepth to the next
    # follows a normal distribution
    txcounts = rand_norm_array(options.txcountparams[0],
                               options.txcountparams[1], options.mixdepthcount)
    txcounts = lower_bounded_int(txcounts, 1)
    tx_list = []
    for m, txcount in enumerate(txcounts):
        #assume that the sizes of outputs will follow a power law
        amount_fractions = rand_pow_array(options.amountpower, txcount)
        amount_fractions = [1.0 - x for x in amount_fractions]
        amount_fractions = [x / sum(amount_fractions) for x in amount_fractions]
        #transaction times are uncorrelated
        #time between events in a poisson process followed exp
        waits = rand_exp_array(options.timelambda, txcount)
        #number of makers to use follows a normal distribution
        makercounts = rand_norm_array(options.makercountrange[0],
                                      options.makercountrange[1], txcount)
        makercounts = lower_bounded_int(makercounts, 2)
        for amount_fraction, wait, makercount in zip(amount_fractions, waits,
                                                     makercounts):
            tx = {'amount_fraction': amount_fraction,
                  'wait': round(wait, 2),
                  'srcmixdepth': m + options.mixdepthsrc,
                  'makercount': makercount,
                  'destination': 'internal'}
            tx_list.append(tx)

    addrask = options.addrcount - len(destaddrs)
    external_dest_addrs = ['addrask'] * addrask + destaddrs
    for mix_offset in range(options.addrcount):
        srcmix = options.mixdepthsrc + options.mixdepthcount - mix_offset - 1
        for tx in reversed(tx_list):
            if tx['srcmixdepth'] == srcmix:
                tx['destination'] = external_dest_addrs[mix_offset]
                break
        if mix_offset == 0:
            #setting last mixdepth to send all to dest
            tx_list_remove = []
            for tx in tx_list:
                if tx['srcmixdepth'] == srcmix:
                    if tx['destination'] == 'internal':
                        tx_list_remove.append(tx)
                    else:
                        tx['amount_fraction'] = 1.0
            [tx_list.remove(t) for t in tx_list_remove]
    return tx_list


#thread which does the buy-side algorithm
# chooses which coinjoins to initiate and when
class TumblerThread(threading.Thread):

    def __init__(self, taker):
        threading.Thread.__init__(self)
        self.daemon = True
        self.taker = taker
        self.ignored_makers = []
        self.sweeping = False

    def unconfirm_callback(self, txd, txid):
        debug('that was %d tx out of %d' %
              (self.current_tx + 1, len(self.taker.tx_list)))

    def confirm_callback(self, txd, txid, confirmations):
        self.taker.wallet.add_new_utxos(txd, txid)
        self.lockcond.acquire()
        self.lockcond.notify()
        self.lockcond.release()

    def finishcallback(self, coinjointx):
        if coinjointx.txid:
            common.bc_interface.add_tx_notify(
                coinjointx.latest_tx, self.unconfirm_callback,
                self.confirm_callback, coinjointx.my_cj_addr)
            self.taker.wallet.remove_old_utxos(coinjointx.latest_tx)
        else:
            self.ignored_makers += coinjointx.nonrespondants
            debug('recreating the tx, ignored_makers=' + str(
                self.ignored_makers))
            self.create_tx()

    def tumbler_choose_orders(self,
                              cj_amount,
                              makercount,
                              nonrespondants=[],
                              active_nicks=[]):
        self.ignored_makers += nonrespondants
        while True:
            orders, total_cj_fee = choose_orders(
                self.taker.db, cj_amount, makercount, weighted_order_choose,
                self.ignored_makers + active_nicks)
            abs_cj_fee = 1.0 * total_cj_fee / makercount
            rel_cj_fee = abs_cj_fee / cj_amount
            debug('rel/abs average fee = ' + str(rel_cj_fee) + ' / ' + str(
                abs_cj_fee))

            if rel_cj_fee > self.taker.maxcjfee[
                    0] and abs_cj_fee > self.taker.maxcjfee[1]:
                debug('cj fee higher than maxcjfee, waiting 60 seconds')
                time.sleep(60)
                continue
            if orders == None:
                debug(
                    'waiting for liquidity 1min, hopefully more orders should come in')
                time.sleep(60)
                continue
            break
        debug('chosen orders to fill ' + str(orders) + ' totalcjfee=' + str(
            total_cj_fee))
        return orders, total_cj_fee

    def create_tx(self):
        utxos = None
        orders = None
        cj_amount = 0
        change_addr = None
        choose_orders_recover = None
        if self.sweep:
            debug('sweeping')
            utxos = self.taker.wallet.get_utxos_by_mixdepth()[self.tx[
                'srcmixdepth']]
            total_value = sum([addrval['value'] for addrval in utxos.values()])
            while True:
                orders, cj_amount = choose_sweep_orders(
                    self.taker.db, total_value, self.taker.txfee,
                    self.tx['makercount'], weighted_order_choose,
                    self.ignored_makers)
                if orders == None:
                    debug(
                        'waiting for liquidity 1min, hopefully more orders should come in')
                    time.sleep(60)
                    continue
                abs_cj_fee = 1.0 * (
                    total_value - cj_amount) / self.tx['makercount']
                rel_cj_fee = abs_cj_fee / cj_amount
                debug('rel/abs average fee = ' + str(rel_cj_fee) + ' / ' + str(
                    abs_cj_fee))
                if rel_cj_fee > self.taker.maxcjfee[
                        0] and abs_cj_fee > self.taker.maxcjfee[1]:
                    debug('cj fee higher than maxcjfee, waiting 60 seconds')
                    time.sleep(60)
                    continue
                break
        else:
            cj_amount = int(self.tx['amount_fraction'] * self.balance)
            if cj_amount < self.taker.mincjamount:
                debug('cj amount too low, bringing up')
                cj_amount = self.taker.mincjamount
            change_addr = self.taker.wallet.get_change_addr(self.tx[
                'srcmixdepth'])
            debug('coinjoining ' + str(cj_amount) + ' satoshi')
            orders, total_cj_fee = self.tumbler_choose_orders(
                cj_amount, self.tx['makercount'])
            total_amount = cj_amount + total_cj_fee + self.taker.txfee
            debug('total amount spent = ' + str(total_amount))
            utxos = self.taker.wallet.select_utxos(self.tx['srcmixdepth'],
                                                   total_amount)
            choose_orders_recover = self.tumbler_choose_orders
<<<<<<< HEAD

        self.taker.start_cj(self.taker.wallet, cj_amount, orders, utxos,
                            self.destaddr, change_addr, self.taker.txfee,
                            self.finishcallback, choose_orders_recover)

=======

        self.taker.start_cj(self.taker.wallet, cj_amount, orders, utxos,
                            self.destaddr, change_addr, self.taker.txfee,
                            self.finishcallback, choose_orders_recover)

>>>>>>> 55fc8db2
    def init_tx(self, tx, balance, sweep):
        destaddr = None
        if tx['destination'] == 'internal':
            destaddr = self.taker.wallet.get_receive_addr(tx['srcmixdepth'] + 1)
        elif tx['destination'] == 'addrask':
            common.debug_silence = True
            while True:
                destaddr = raw_input('insert new address: ')
                addr_valid, errormsg = validate_address(destaddr)
                if addr_valid:
                    break
                print 'Address ' + destaddr + ' invalid. ' + errormsg + ' try again'
            common.debug_silence = False
        else:
            destaddr = tx['destination']
        self.sweep = sweep
        self.balance = balance
        self.tx = tx
        self.destaddr = destaddr
        self.create_tx()
        self.lockcond.acquire()
        self.lockcond.wait()
        self.lockcond.release()
        debug('tx confirmed, waiting for ' + str(tx['wait']) + ' minutes')
        time.sleep(tx['wait'] * 60)
        debug('woken')

    def run(self):
        debug('waiting for all orders to certainly arrive')
        time.sleep(orderwaittime)

        sqlorders = self.taker.db.execute(
            'SELECT cjfee, ordertype FROM orderbook;').fetchall()
        orders = [o['cjfee'] for o in sqlorders if o['ordertype'] == 'relorder']
        orders = sorted(orders)
        if len(orders) == 0:
            debug(
                'There are no orders at all in the orderbook! Is the bot connecting to the right server?')
            return
        relorder_fee = float(orders[0])
        debug('relorder fee = ' + str(relorder_fee))
        maker_count = sum([tx['makercount'] for tx in self.taker.tx_list])
        debug('uses ' + str(maker_count) + ' makers, at ' + str(
            relorder_fee * 100) + '% per maker, estimated total cost ' + str(
                round(
                    (1 - (1 - relorder_fee)**maker_count) * 100, 3)) + '%')
        debug('waiting for orders to arrive')
        time.sleep(orderwaittime)
        debug('starting')
        self.lockcond = threading.Condition()

        self.balance_by_mixdepth = {}
        for i, tx in enumerate(self.taker.tx_list):
            if tx['srcmixdepth'] not in self.balance_by_mixdepth:
                self.balance_by_mixdepth[tx[
                    'srcmixdepth']] = self.taker.wallet.get_balance_by_mixdepth(
                    )[tx['srcmixdepth']]
            sweep = True
            for later_tx in self.taker.tx_list[i + 1:]:
                if later_tx['srcmixdepth'] == tx['srcmixdepth']:
                    sweep = False
            self.current_tx = i
            self.init_tx(tx, self.balance_by_mixdepth[tx['srcmixdepth']], sweep)

        debug('total finished')
        self.taker.msgchan.shutdown()
        '''
		crow = self.taker.db.execute('SELECT COUNT(DISTINCT counterparty) FROM orderbook;').fetchone()
		counterparty_count = crow['COUNT(DISTINCT counterparty)']
		if counterparty_count < self.taker.makercount:
			print 'not enough counterparties to fill order, ending'
			self.taker.msgchan.shutdown()
			return
		'''


class Tumbler(takermodule.Taker):

    def __init__(self, msgchan, wallet, tx_list, txfee, maxcjfee, mincjamount):
        takermodule.Taker.__init__(self, msgchan)
        self.wallet = wallet
        self.tx_list = tx_list
        self.maxcjfee = maxcjfee
        self.txfee = txfee
        self.mincjamount = mincjamount
        self.tumbler_thread = None

    def on_welcome(self):
        takermodule.Taker.on_welcome(self)
        if not self.tumbler_thread:
            self.tumbler_thread = TumblerThread(self)
            self.tumbler_thread.start()


def main():
    parser = OptionParser(
        usage='usage: %prog [options] [wallet file] [destaddr(s)...]',
        description=
        'Sends bitcoins to many different addresses using coinjoin in'
        ' an attempt to break the link between them. Sending to multiple '
        ' addresses is highly recommended for privacy. This tumbler can'
        ' be configured to ask for more address mid-run, giving the user'
        ' a chance to click `Generate New Deposit Address` on whatever service'
        ' they are using.')
    parser.add_option('-m',
                      '--mixdepthsource',
                      type='int',
                      dest='mixdepthsrc',
                      help='mixing depth to spend from, default=0',
                      default=0)
    parser.add_option('-f',
                      '--txfee',
                      type='int',
                      dest='txfee',
                      default=10000,
                      help='miner fee contribution, in satoshis, default=10000')
    parser.add_option(
<<<<<<< HEAD
=======
        '-x',
        '--maxcjfee',
        type='float',
        dest='maxcjfee',
        nargs=2,
        default=(0.01, 10000),
        help='maximum coinjoin fee and bitcoin value the tumbler is '
        'willing to pay to a single market maker. Both values need to be exceeded, so if '
        'the fee is 30% but only 500satoshi is paid the tx will go ahead. default=0.01, 10000 (1%, 10000satoshi)')
    parser.add_option(
>>>>>>> 55fc8db2
        '-a',
        '--addrcount',
        type='int',
        dest='addrcount',
        default=3,
        help=
        'How many destination addresses in total should be used. If not enough are given'
        ' as command line arguments, the script will ask for more, default=3')
    parser.add_option(
        '-x',
        '--maxcjfee',
        type='float',
        dest='maxcjfee',
        nargs=2,
        default=(0.01, 10000),
        help='maximum coinjoin fee and bitcoin value the tumbler is '
        'willing to pay to a single market maker. Both values need to be exceeded, so if '
        'the fee is 30% but only 500satoshi is paid the tx will go ahead. default=0.01, 10000 (1%, 10000satoshi)')
    parser.add_option(
        '-N',
        '--makercountrange',
        type='float',
        nargs=2,
        action='store',
        dest='makercountrange',
        help=
        'Input the mean and spread of number of makers to use. e.g. 3 1.5 will be a normal distribution '
        'with mean 3 and standard deveation 1.5 inclusive, default=3 1.5',
        default=(3, 1.5))
    parser.add_option('-M',
                      '--mixdepthcount',
                      type='int',
                      dest='mixdepthcount',
                      help='How many mixing depths to mix through',
                      default=4)
    parser.add_option(
        '-c',
        '--txcountparams',
        type='float',
        nargs=2,
        dest='txcountparams',
        default=(4, 1),
        help=
        'The number of transactions to take coins from one mixing depth to the next, it is'
        ' randomly chosen following a normal distribution. Should be similar to --addrask. '
        'This option controlls the parameters of that normal curve. (mean, standard deviation). default=(4, 1)')
    parser.add_option(
        '--amountpower',
        type='float',
        dest='amountpower',
        default=100.0,
        help=
        'The output amounts follow a power law distribution, this is the power, default=100.0')
    parser.add_option(
        '-l',
        '--timelambda',
        type='float',
        dest='timelambda',
        default=20,
        help=
        'Average the number of minutes to wait between transactions. Randomly chosen '
        ' following an exponential distribution, which describes the time between uncorrelated'
        ' events. default=20')
    parser.add_option(
        '-w',
        '--wait-time',
        action='store',
        type='float',
        dest='waittime',
        help='wait time in seconds to allow orders to arrive, default=5',
        default=5)
    parser.add_option(
        '-s',
        '--mincjamount',
        type='int',
        dest='mincjamount',
        default=100000,
        help='minimum coinjoin amount in transaction in satoshi, default 100k')
    (options, args) = parser.parse_args()
    #TODO somehow implement a lower limit

    if len(args) < 1:
        parser.error('Needs a wallet file')
        sys.exit(0)
    wallet_file = args[0]
    destaddrs = args[1:]

    common.load_program_config()
    for addr in destaddrs:
        addr_valid, errormsg = validate_address(addr)
        if not addr_valid:
            print 'ERROR: Address ' + addr + ' invalid. ' + errormsg
            return

    if len(destaddrs) > options.addrcount:
        options.addrcount = len(destaddrs)
    if options.addrcount + 1 > options.mixdepthcount:
        print 'not enough mixing depths to pay to all destination addresses, increasing mixdepthcount'
        options.mixdepthcount = options.addrcount + 1
    if options.addrcount <= 1:
        print '=' * 50
        print 'WARNING: You are only using one destination address'
        print 'this is very bad for privacy'
        print '=' * 50

    print str(options)
    tx_list = generate_tumbler_tx(destaddrs, options)
    if not tx_list:
        return

    tx_list2 = copy.deepcopy(tx_list)
    tx_dict = {}
    for tx in tx_list2:
        srcmixdepth = tx['srcmixdepth']
        tx.pop('srcmixdepth')
        if srcmixdepth not in tx_dict:
            tx_dict[srcmixdepth] = []
        tx_dict[srcmixdepth].append(tx)
    dbg_tx_list = []
    for srcmixdepth, txlist in tx_dict.iteritems():
        dbg_tx_list.append({'srcmixdepth': srcmixdepth, 'tx': txlist})
    debug('tumbler transaction list')
    pprint(dbg_tx_list)

    total_wait = sum([tx['wait'] for tx in tx_list])
    print 'creates ' + str(len(tx_list)) + ' transactions in total'
    print 'waits in total for ' + str(len(tx_list)) + ' blocks and ' + str(
        total_wait) + ' minutes'
    total_block_and_wait = len(tx_list) * 10 + total_wait
    print('estimated time taken ' + str(total_block_and_wait) + ' minutes or ' +
          str(round(total_block_and_wait / 60.0, 2)) + ' hours')

    ret = raw_input('tumble with these tx? (y/n):')
    if ret[0] != 'y':
        return

    #NOTE: possibly out of date documentation
    #a couple of modes
    #im-running-from-the-nsa, takes about 80 hours, costs a lot
    #python tumbler.py -a 10 -N 10 5 -c 10 5 -l 50 -M 10 wallet_file 1xxx
    #
    #quick and cheap, takes about 90 minutes
    #python tumbler.py -N 2 1 -c 3 0.001 -l 10 -M 3 -a 1 wallet_file 1xxx
    #
    #default, good enough for most, takes about 5 hours
    #python tumbler.py wallet_file 1xxx
    #
    #for quick testing
    #python tumbler.py -N 2 1 -c 3 0.001 -l 0.1 -M 3 -a 0 wallet_file 1xxx 1yyy
    wallet = Wallet(wallet_file,
                    max_mix_depth=options.mixdepthsrc + options.mixdepthcount)
    common.bc_interface.sync_wallet(wallet)

    common.nickname = random_nick()
    debug('starting tumbler')
    irc = IRCMessageChannel(common.nickname)
    tumbler = Tumbler(irc, wallet, tx_list, options.txfee, options.maxcjfee,
                      options.mincjamount)
    try:
        debug('connecting to irc')
        irc.run()
    except:
        debug('CRASHING, DUMPING EVERYTHING')
        debug_dump_object(wallet, ['addr_cache', 'keys', 'seed'])
        debug_dump_object(tumbler)
        debug_dump_object(tumbler.cjtx)
        import traceback
        debug(traceback.format_exc())


if __name__ == "__main__":
    main()
    print('done')<|MERGE_RESOLUTION|>--- conflicted
+++ resolved
@@ -182,19 +182,11 @@
             utxos = self.taker.wallet.select_utxos(self.tx['srcmixdepth'],
                                                    total_amount)
             choose_orders_recover = self.tumbler_choose_orders
-<<<<<<< HEAD
 
         self.taker.start_cj(self.taker.wallet, cj_amount, orders, utxos,
                             self.destaddr, change_addr, self.taker.txfee,
                             self.finishcallback, choose_orders_recover)
 
-=======
-
-        self.taker.start_cj(self.taker.wallet, cj_amount, orders, utxos,
-                            self.destaddr, change_addr, self.taker.txfee,
-                            self.finishcallback, choose_orders_recover)
-
->>>>>>> 55fc8db2
     def init_tx(self, tx, balance, sweep):
         destaddr = None
         if tx['destination'] == 'internal':
@@ -312,8 +304,6 @@
                       default=10000,
                       help='miner fee contribution, in satoshis, default=10000')
     parser.add_option(
-<<<<<<< HEAD
-=======
         '-x',
         '--maxcjfee',
         type='float',
@@ -324,7 +314,6 @@
         'willing to pay to a single market maker. Both values need to be exceeded, so if '
         'the fee is 30% but only 500satoshi is paid the tx will go ahead. default=0.01, 10000 (1%, 10000satoshi)')
     parser.add_option(
->>>>>>> 55fc8db2
         '-a',
         '--addrcount',
         type='int',
