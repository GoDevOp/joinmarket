--- conflicted
+++ resolved
@@ -268,19 +268,13 @@
 		'the fee is 30% but only 500satoshi is paid the tx will go ahead. default=0.01, 10000 (1%, 10000satoshi)')
 	parser.add_option('-a', '--addrcount', type='int', dest='addrcount',
 		default=3, help='How many destination addresses in total should be used. If not enough are given'
-<<<<<<< HEAD
-			' as command line arguments, the script will ask for more, default=3')
+			' as command line arguments, the script will ask for more. This parameter is required'
+			' to stop amount correlation. default=3')
 	parser.add_option('-x', '--maxcjfee', type='float', dest='maxcjfee', nargs=2,
 		default=(0.01, 10000), help='maximum coinjoin fee and bitcoin value the tumbler is '
 		'willing to pay to a single market maker. Both values need to be exceeded, so if '
 		'the fee is 30% but only 500satoshi is paid the tx will go ahead. default=0.01, 10000 (1%, 10000satoshi)')
-	parser.add_option('-N', '--makercountrange', type='float', nargs=2, action='store',
-		dest='makercountrange',
-=======
-			' as command line arguments, the script will ask for more. This parameter is required'
-			' to stop amount correlation. default=3')
 	parser.add_option('-N', '--makercountrange', type='float', nargs=2, action='store', dest='makercountrange',
->>>>>>> b7c6ce2b
 		help='Input the mean and spread of number of makers to use. e.g. 3 1.5 will be a normal distribution '
 		'with mean 3 and standard deveation 1.5 inclusive, default=3 1.5', default=(3, 1.5))
 	parser.add_option('--minmakercount', type='int', dest='minmakercount', default=2,
