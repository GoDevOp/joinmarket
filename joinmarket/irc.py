--- conflicted
+++ resolved
@@ -259,142 +259,6 @@
         self.lockthrottle.notify()
         self.lockthrottle.release()
 
-<<<<<<< HEAD
-=======
-    def check_for_orders(self, nick, _chunks):
-        if _chunks[0] in jm_single().ordername_list:
-            try:
-                counterparty = nick
-                oid = _chunks[1]
-                ordertype = _chunks[0]
-                minsize = _chunks[2]
-                maxsize = _chunks[3]
-                txfee = _chunks[4]
-                cjfee = _chunks[5]
-                if self.on_order_seen:
-                    self.on_order_seen(counterparty, oid, ordertype, minsize,
-                                       maxsize, txfee, cjfee)
-            except IndexError as e:
-                log.warning(e)
-                log.debug('index error parsing chunks, possibly malformed offer by other party. No user action required.')
-                # TODO what now? just ignore iirc
-            finally:
-                return True
-        return False
-
-    def __on_privmsg(self, nick, message):
-        """handles the case when a private message is received"""
-        if message[0] != COMMAND_PREFIX:
-            return
-        for command in message[1:].split(COMMAND_PREFIX):
-            _chunks = command.split(" ")
-            # looks like a very similar pattern for all of these
-            # check for a command name, parse arguments, call a function
-            # maybe we need some eval() trickery to do it better
-
-            try:
-                # orderbook watch commands
-                if self.check_for_orders(nick, _chunks):
-                    pass
-
-                # taker commands
-                elif _chunks[0] == 'pubkey':
-                    maker_pk = _chunks[1]
-                    if self.on_pubkey:
-                        self.on_pubkey(nick, maker_pk)
-                elif _chunks[0] == 'ioauth':
-                    utxo_list = _chunks[1].split(',')
-                    cj_pub = _chunks[2]
-                    change_addr = _chunks[3]
-                    btc_sig = _chunks[4]
-                    if self.on_ioauth:
-                        self.on_ioauth(nick, utxo_list, cj_pub, change_addr,
-                                       btc_sig)
-                elif _chunks[0] == 'sig':
-                    sig = _chunks[1]
-                    if self.on_sig:
-                        self.on_sig(nick, sig)
-
-                # maker commands
-                if _chunks[0] == 'fill':
-                    try:
-                        oid = int(_chunks[1])
-                        amount = int(_chunks[2])
-                        taker_pk = _chunks[3]
-                    except (ValueError, IndexError) as e:
-                        self.send_error(nick, str(e))
-                    if self.on_order_fill:
-                        self.on_order_fill(nick, oid, amount, taker_pk)
-                elif _chunks[0] == 'auth':
-                    try:
-                        i_utxo_pubkey = _chunks[1]
-                        btc_sig = _chunks[2]
-                    except (ValueError, IndexError) as e:
-                        self.send_error(nick, str(e))
-                    if self.on_seen_auth:
-                        self.on_seen_auth(nick, i_utxo_pubkey, btc_sig)
-                elif _chunks[0] == 'tx':
-                    b64tx = _chunks[1]
-                    try:
-                        txhex = base64.b64decode(b64tx).encode('hex')
-                    except TypeError as e:
-                        self.send_error(nick, 'bad base64 tx. ' + repr(e))
-                    if self.on_seen_tx:
-                        self.on_seen_tx(nick, txhex)
-                elif _chunks[0] == 'push':
-                    b64tx = _chunks[1]
-                    try:
-                        txhex = base64.b64decode(b64tx).encode('hex')
-                    except TypeError as e:
-                        self.send_error(nick, 'bad base64 tx. ' + repr(e))
-                    if self.on_push_tx:
-                        self.on_push_tx(nick, txhex)
-            except CJPeerError:
-                # TODO proper error handling
-                log.debug('cj peer error TODO handle')
-                continue
-
-    def __on_pubmsg(self, nick, message):
-        if message[0] != COMMAND_PREFIX:
-            return
-        commands = message[1:].split(COMMAND_PREFIX)
-        #DOS vector: repeated !orderbook requests, see #298.
-        if commands.count('orderbook')>1:
-            return
-        for command in commands:
-            _chunks = command.split(" ")
-            if self.check_for_orders(nick, _chunks):
-                pass
-            elif _chunks[0] == 'cancel':
-                # !cancel [oid]
-                try:
-                    oid = int(_chunks[1])
-                    if self.on_order_cancel:
-                        self.on_order_cancel(nick, oid)
-                except (ValueError, IndexError) as e:
-                    log.debug("!cancel " + repr(e))
-                    return
-            elif _chunks[0] == 'orderbook':
-                if self.on_orderbook_requested:
-                    self.on_orderbook_requested(nick)
-            else:
-                # TODO this is for testing/debugging, should be removed, see taker.py
-                if hasattr(self, 'debug_on_pubmsg_cmd'):
-                    self.debug_on_pubmsg_cmd(nick, _chunks)
-
-    def __get_encryption_box(self, cmd, nick):
-        """Establish whether the message is to be
-        encrypted/decrypted based on the command string.
-        If so, retrieve the appropriate crypto_box object
-        and return. Sending/receiving flag enables us
-        to check which command strings correspond to which
-        type of object (maker/taker)."""  # old doc, dont trust
-        if cmd in plaintext_commands:
-            return None, False
-        else:
-            return self.cjpeer.get_crypto_box_from_nick(nick), True
-
->>>>>>> 124ef9cd
     def __handle_privmsg(self, source, target, message):
         nick = get_irc_nick(source)
         if target == self.nick:
@@ -539,11 +403,6 @@
         self.obQ = Queue.Queue()
 
     def run(self):
-<<<<<<< HEAD
-        self.built_privmsg = {}
-=======
-        self.waiting = {}
->>>>>>> 124ef9cd
         self.give_up = False
         self.ping_reply = True
         self.lockcond = threading.Condition()
