--- conflicted
+++ resolved
@@ -131,18 +131,6 @@
         #self.blockr_domain = 'tbtc' if testnet else 'btc'
         self.last_sync_unspent = 0
 
-    def network_for_blockr_push(self):
-        if get_network() == 'testnet':
-            return 'testnet'
-        else:
-            return 'btc'
-
-    def blockr_domain(self):
-        if get_network() == 'testnet':
-            return 'tbtc'
-        else:
-            return 'btc'
-
     def sync_addresses(self, wallet):
         log.debug('downloading wallet history')
         # sets Wallet internal indexes to be at the next unused address
@@ -151,14 +139,14 @@
                 unused_addr_count = 0
                 last_used_addr = ''
                 while (unused_addr_count < wallet.gaplimit or
-                       not is_index_ahead_of_cache(
-                           wallet, mix_depth, forchange)):
+                           not is_index_ahead_of_cache(
+                                   wallet, mix_depth, forchange)):
                     addrs = [wallet.get_new_addr(mix_depth, forchange)
                              for _ in range(self.BLOCKR_MAX_ADDR_REQ_COUNT)]
 
                     # TODO send a pull request to pybitcointools
                     # because this surely should be possible with a function from it
-                    blockr_url = 'https://' + self.blockr_domain()
+                    blockr_url = 'https://' + self.blockr_domain
                     blockr_url += '.blockr.io/api/v1/address/txs/'
 
                     res = btc.make_request(blockr_url + ','.join(addrs))
@@ -173,8 +161,8 @@
                     wallet.index[mix_depth][forchange] = 0
                 else:
                     wallet.index[mix_depth][forchange] = wallet.addr_cache[
-                        last_used_addr][
-                            2] + 1
+                                                             last_used_addr][
+                                                             2] + 1
 
     def sync_unspent(self, wallet):
         # finds utxos in the wallet
@@ -183,8 +171,8 @@
         rate_limit_time = 5 * 6
         if st - self.last_sync_unspent < rate_limit_time:
             log.debug(
-                'blockr sync_unspent() happened too recently (%dsec), skipping'
-                % (st - self.last_sync_unspent))
+                    'blockr sync_unspent() happened too recently (%dsec), skipping'
+                    % (st - self.last_sync_unspent))
             return
         wallet.unspent = {}
 
@@ -202,8 +190,8 @@
             # unspent() doesnt tell you which address, you get a bunch of utxos
             # but dont know which privkey to sign with
 
-            blockr_url = 'https://' + self.blockr_domain() + \
-                '.blockr.io/api/v1/address/unspent/'
+            blockr_url = 'https://' + self.blockr_domain + \
+                         '.blockr.io/api/v1/address/unspent/'
             res = btc.make_request(blockr_url + ','.join(req))
             data = json.loads(res)['data']
             if 'unspent' in data:
@@ -261,8 +249,8 @@
                     random.shuffle(self.output_addresses
                                    )  # seriously weird bug with blockr.io
                     data = json.loads(
-                        btc.make_request(blockr_url + ','.join(
-                            self.output_addresses
+                            btc.make_request(blockr_url + ','.join(
+                                    self.output_addresses
                             ) + '?unconfirmed=1'))['data']
 
                     shared_txid = None
@@ -277,12 +265,12 @@
                     if len(shared_txid) == 0:
                         continue
                     time.sleep(
-                        2
-                        )  # here for some race condition bullshit with blockr.io
+                            2
+                    )  # here for some race condition bullshit with blockr.io
                     blockr_url = 'https://' + self.blockr_domain
                     blockr_url += '.blockr.io/api/v1/tx/raw/'
                     data = json.loads(btc.make_request(blockr_url + ','.join(
-                        shared_txid)))['data']
+                            shared_txid)))['data']
                     if not isinstance(data, list):
                         data = [data]
                     for txinfo in data:
@@ -296,7 +284,7 @@
                             break
 
                 self.unconfirmfun(
-                    btc.deserialize(unconfirmed_txhex), unconfirmed_txid)
+                        btc.deserialize(unconfirmed_txhex), unconfirmed_txid)
 
                 st = int(time.time())
                 confirmed_txid = None
@@ -311,7 +299,7 @@
                     blockr_url = 'https://' + self.blockr_domain
                     blockr_url += '.blockr.io/api/v1/address/txs/'
                     data = json.loads(btc.make_request(blockr_url + ','.join(
-                        self.output_addresses)))['data']
+                            self.output_addresses)))['data']
                     shared_txid = None
                     for addrtxs in data:
                         txs = set(str(txdata['tx'])
@@ -326,8 +314,8 @@
                     blockr_url = 'https://' + self.blockr_domain
                     blockr_url += '.blockr.io/api/v1/tx/raw/'
                     data = json.loads(
-                        btc.make_request(
-                            blockr_url + ','.join(shared_txid)))['data']
+                            btc.make_request(
+                                    blockr_url + ','.join(shared_txid)))['data']
                     if not isinstance(data, list):
                         data = [data]
                     for txinfo in data:
@@ -340,17 +328,13 @@
                             confirmed_txhex = str(txinfo['tx']['hex'])
                             break
                 self.confirmfun(
-                    btc.deserialize(confirmed_txhex), confirmed_txid, 1)
-
-<<<<<<< HEAD
-        NotifyThread(self.blockr_domain(), txd, unconfirmfun, confirmfun).start()
-=======
+                        btc.deserialize(confirmed_txhex), confirmed_txid, 1)
+
         NotifyThread(self.blockr_domain, txd, unconfirmfun, confirmfun, timeoutfun).start()
->>>>>>> 809b6541
 
     def pushtx(self, txhex):
         try:
-            json_str = btc.blockr_pushtx(txhex, self.network_for_blockr_push())
+            json_str = btc.blockr_pushtx(txhex, self.network)
         except Exception:
             log.debug('failed blockr.io pushtx')
             return False
@@ -372,9 +356,9 @@
             txids = [txids]
         data = []
         for ids in txids:
-            blockr_url = 'https://' + self.blockr_domain() + '.blockr.io/api/v1/tx/info/'
+            blockr_url = 'https://' + self.blockr_domain + '.blockr.io/api/v1/tx/info/'
             blockr_data = json.loads(
-                btc.make_request(blockr_url + ','.join(ids)))['data']
+                    btc.make_request(blockr_url + ','.join(ids)))['data']
             if not isinstance(blockr_data, list):
                 blockr_data = [blockr_data]
             data += blockr_data
@@ -386,7 +370,7 @@
                 result.append(None)
             else:
                 result.append({'value': int(Decimal(vout['amount']) * Decimal(
-                    '1e8')),
+                        '1e8')),
                                'address': vout['address'],
                                'script': vout['extras']['script']})
         return result
@@ -425,7 +409,7 @@
         self.btcinterface = base_server.btcinterface
         self.base_server = base_server
         BaseHTTPServer.BaseHTTPRequestHandler.__init__(
-            self, request, client_address, base_server)
+                self, request, client_address, base_server)
 
     def do_HEAD(self):
         pages = ('/walletnotify?', '/alertnotify?')
@@ -576,7 +560,7 @@
         for addr in addr_list:
             self.rpc('importaddress', [addr, wallet_name, False])
         if jm_single().config.get(
-            "BLOCKCHAIN", "blockchain_source") != 'regtest':
+                "BLOCKCHAIN", "blockchain_source") != 'regtest':
             print('restart Bitcoin Core with -rescan if you\'re '
                   'recovering an existing wallet from backup seed')
             print(' otherwise just restart this joinmarket script')
@@ -630,8 +614,8 @@
                 breakloop = False
                 while not breakloop:
                     if unused_addr_count >= wallet.gaplimit and \
-                       is_index_ahead_of_cache(wallet, mix_depth,
-                                               forchange):
+                            is_index_ahead_of_cache(wallet, mix_depth,
+                                                    forchange):
                         break
                     mix_change_addrs = [
                         wallet.get_new_addr(mix_depth, forchange)
@@ -639,7 +623,7 @@
                     for mc_addr in mix_change_addrs:
                         if mc_addr not in imported_addr_list:
                             too_few_addr_mix_change.append(
-                                (mix_depth, forchange))
+                                    (mix_depth, forchange))
                             breakloop = True
                             break
                         if mc_addr in used_addr_list:
@@ -838,7 +822,7 @@
             self.rpc('importaddress', [address, 'watchonly'])
             res.append({'address': address,
                         'balance': int(Decimal(1e8) * Decimal(
-                            self.rpc('getreceivedbyaddress', [address])))})
+                                self.rpc('getreceivedbyaddress', [address])))})
         return {'data': res}
 
 # todo: won't run anyways
