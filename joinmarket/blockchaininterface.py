--- conflicted
+++ resolved
@@ -447,12 +447,7 @@
                         log.debug('saw confirmed tx before unconfirmed, ' +
                             'running unconfirmfun first')
                     confirmfun(txd, txid, txdata['confirmations'])
-<<<<<<< HEAD
-                    self.btcinterface.txnotify_fun.remove(
-                        (tx_out, unconfirmfun, confirmfun))
-=======
                     self.btcinterface.txnotify_fun.remove(txnotify_tuple)
->>>>>>> 246f300a
                     log.debug('ran confirmfun')
 
         elif self.path.startswith('/alertnotify?'):
@@ -462,17 +457,12 @@
         else:
             log.debug('ERROR: This is not a handled URL path.  You may want to check your notify URL for typos.')
 
-<<<<<<< HEAD
-        os.system('curl -sI --connect-timeout 1 http://localhost:' + str(
-            self.base_server.server_address[1] + 1) + self.path)
-=======
         request = urllib2.Request('http://localhost:' + str(self.base_server.server_address[1] + 1) + self.path)
         request.get_method = lambda : 'HEAD'
         try:
             urllib2.urlopen(request)
         except urllib2.URLError:
             pass
->>>>>>> 246f300a
         self.send_response(200)
         # self.send_header('Connection', 'close')
         self.end_headers()
@@ -681,19 +671,12 @@
         try:
             txid = self.rpc('sendrawtransaction', [txhex])
         except JsonRpcConnectionError as e:
-<<<<<<< HEAD
-            return (False, repr(e))
-        except JsonRpcError as e:
-            return (False, str(e.code) + " " + str(e.message))
-        return (True, txid)
-=======
             log.debug('error pushing = ' + repr(e))
 	    return False
         except JsonRpcError as e:
             log.debug('error pushing = ' + str(e.code) + " " + str(e.message))
 	    return False
         return txid
->>>>>>> 246f300a
 
     def query_utxo_set(self, txout):
         if not isinstance(txout, list):
