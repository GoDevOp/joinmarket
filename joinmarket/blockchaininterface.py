from __future__ import absolute_import, print_function

import BaseHTTPServer
import abc
import ast
import json
import os
import pprint
import random
import re
import sys
import threading
import time
import urllib
import urllib2
from decimal import Decimal

import bitcoin as btc

# This can be removed once CliJsonRpc is gone.
import subprocess

from joinmarket.jsonrpc import JsonRpcConnectionError, JsonRpcError
from joinmarket.configure import get_p2pk_vbyte, jm_single
from joinmarket.support import get_log, chunks

log = get_log()


class CliJsonRpc(object):
    """
    Fake JsonRpc class that uses the Bitcoin CLI executable.  This is used
    as temporary fall back before we switch completely (and exclusively)
    to the real JSON-RPC interface.
    """

    def __init__(self, cli, testnet):
        self.cli = cli
        if testnet:
            self.cli.append("-testnet")

    def call(self, method, params):
        fullCall = []
        fullCall.extend(self.cli)
        fullCall.append(method)
        for p in params:
            if isinstance(p, basestring):
                fullCall.append(p)
            else:
                fullCall.append(json.dumps(p))

        res = subprocess.check_output(fullCall)

        if res == '':
            return None

        try:
            return json.loads(res)
        except ValueError:
            return res.strip()


def is_index_ahead_of_cache(wallet, mix_depth, forchange):
    if mix_depth >= len(wallet.index_cache):
        return True
    return wallet.index[mix_depth][forchange] >= wallet.index_cache[mix_depth][
        forchange]


class BlockchainInterface(object):
    __metaclass__ = abc.ABCMeta

    def __init__(self):
        pass

    def sync_wallet(self, wallet):
        self.sync_addresses(wallet)
        self.sync_unspent(wallet)

    @abc.abstractmethod
    def sync_addresses(self, wallet):
        """Finds which addresses have been used and sets
        wallet.index appropriately"""

    @abc.abstractmethod
    def sync_unspent(self, wallet):
        """Finds the unspent transaction outputs belonging to this wallet,
        sets wallet.unspent """

    @abc.abstractmethod
<<<<<<< HEAD
    def add_tx_notify(self, txd, unconfirmfun, confirmfun,
            notifyaddr, timeoutfun=None):
        """
        Invokes unconfirmfun and confirmfun when tx is seen on the network
        If timeoutfun not None, called with boolean argument that tells
            whether this is the timeout for unconfirmed or confirmed
            timeout for uncontirmed = False
        """
        pass

    @abc.abstractmethod
    def pushtx(self, txhex):
        """pushes tx to the network, returns False if failed"""
        pass
=======
    def add_tx_notify(self, txd, unconfirmfun, confirmfun, notifyaddr):
        """Invokes unconfirmfun and confirmfun when tx is seen on the network"""

    @abc.abstractmethod
    def pushtx(self, txhex):
        """pushes tx to the network, returns txhash, or None if failed"""
>>>>>>> 7a2b52ea

    @abc.abstractmethod
    def query_utxo_set(self, txouts):
        """
        takes a utxo or a list of utxos
        returns None if they are spend or unconfirmed
        otherwise returns value in satoshis, address and output script
        """
        # address and output script contain the same information btw
    
    @abc.abstractmethod
    def estimate_fee_per_kb(self, N):
        '''Use the blockchain interface to 
        get an estimate of the transaction fee per kb
        required for inclusion in the next N blocks.
	'''


class BlockrInterface(BlockchainInterface):
    BLOCKR_MAX_ADDR_REQ_COUNT = 20

    def __init__(self, testnet=False):
        super(BlockrInterface, self).__init__()

        # see bci.py in bitcoin module
        self.network = 'testnet' if testnet else 'btc'
        self.blockr_domain = 'tbtc' if testnet else 'btc'
        self.last_sync_unspent = 0

    def sync_addresses(self, wallet):
        log.debug('downloading wallet history')
        # sets Wallet internal indexes to be at the next unused address
        for mix_depth in range(wallet.max_mix_depth):
            for forchange in [0, 1]:
                unused_addr_count = 0
                last_used_addr = ''
                while (unused_addr_count < wallet.gaplimit or
                           not is_index_ahead_of_cache(
                                   wallet, mix_depth, forchange)):
                    addrs = [wallet.get_new_addr(mix_depth, forchange)
                             for _ in range(self.BLOCKR_MAX_ADDR_REQ_COUNT)]

                    # TODO send a pull request to pybitcointools
                    # because this surely should be possible with a function from it
                    blockr_url = 'https://' + self.blockr_domain
                    blockr_url += '.blockr.io/api/v1/address/txs/'

                    res = btc.make_request(blockr_url + ','.join(addrs))
                    data = json.loads(res)['data']
                    for dat in data:
                        if dat['nb_txs'] != 0:
                            last_used_addr = dat['address']
                            unused_addr_count = 0
                        else:
                            unused_addr_count += 1
                if last_used_addr == '':
                    wallet.index[mix_depth][forchange] = 0
                else:
                    wallet.index[mix_depth][forchange] = wallet.addr_cache[
                                                             last_used_addr][
                                                             2] + 1

    def sync_unspent(self, wallet):
        # finds utxos in the wallet
        st = time.time()
        # dont refresh unspent dict more often than 10 minutes
        rate_limit_time = 10 * 60
        if st - self.last_sync_unspent < rate_limit_time:
            log.debug(
                    'blockr sync_unspent() happened too recently (%dsec), skipping'
                    % (st - self.last_sync_unspent))
            return
        wallet.unspent = {}

        addrs = wallet.addr_cache.keys()
        if len(addrs) == 0:
            log.debug('no tx used')
            return
        i = 0
        while i < len(addrs):
            inc = min(len(addrs) - i, self.BLOCKR_MAX_ADDR_REQ_COUNT)
            req = addrs[i:i + inc]
            i += inc

            # TODO send a pull request to pybitcointools
            # unspent() doesnt tell you which address, you get a bunch of utxos
            # but dont know which privkey to sign with

            blockr_url = 'https://' + self.blockr_domain + \
                         '.blockr.io/api/v1/address/unspent/'
            res = btc.make_request(blockr_url + ','.join(req))
            data = json.loads(res)['data']
            if 'unspent' in data:
                data = [data]
            for dat in data:
                for u in dat['unspent']:
                    wallet.unspent[u['tx'] + ':' + str(u['n'])] = {
                        'address': dat['address'],
                        'value': int(u['amount'].replace('.', ''))}
        for u in wallet.spent_utxos:
            wallet.unspent.pop(u, None)

        self.last_sync_unspent = time.time()
        log.debug('blockr sync_unspent took ' + str((self.last_sync_unspent -
                                                     st)) + 'sec')

    def add_tx_notify(self, txd, unconfirmfun, confirmfun, notifyaddr, timeoutfun=None):
        unconfirm_timeout = jm_single().config.getint('TIMEOUT',
            'unconfirm_timeout_sec')
        unconfirm_poll_period = 5
        confirm_timeout = jm_single().config.getint('TIMEOUT',
            'confirm_timeout_hours')*60*60
        confirm_poll_period = 5 * 60

        class NotifyThread(threading.Thread):

            def __init__(self, blockr_domain, txd, unconfirmfun, confirmfun, timeoutfun):
                threading.Thread.__init__(self, name='BlockrNotifyThread')
                self.daemon = True
                self.blockr_domain = blockr_domain
                self.unconfirmfun = unconfirmfun
                self.confirmfun = confirmfun
                self.timeoutfun = timeoutfun
                self.tx_output_set = set([(sv['script'], sv['value'])
                                          for sv in txd['outs']])
                self.output_addresses = [
                    btc.script_to_address(scrval[0], get_p2pk_vbyte())
                    for scrval in self.tx_output_set]
                log.debug('txoutset=' + pprint.pformat(self.tx_output_set))
                log.debug('outaddrs=' + ','.join(self.output_addresses))

            def run(self):
                st = int(time.time())
                unconfirmed_txid = None
                unconfirmed_txhex = None
                while not unconfirmed_txid:
                    time.sleep(unconfirm_poll_period)
                    if int(time.time()) - st > unconfirm_timeout:
                        log.debug('checking for unconfirmed tx timed out')
                        if self.timeoutfun:
                            self.timeoutfun(False)
                        return
                    blockr_url = 'https://' + self.blockr_domain
                    blockr_url += '.blockr.io/api/v1/address/unspent/'
                    random.shuffle(self.output_addresses
                                   )  # seriously weird bug with blockr.io
                    data = json.loads(
                            btc.make_request(blockr_url + ','.join(
                                    self.output_addresses
                            ) + '?unconfirmed=1'))['data']

                    shared_txid = None
                    for unspent_list in data:
                        txs = set([str(txdata['tx'])
                                   for txdata in unspent_list['unspent']])
                        if not shared_txid:
                            shared_txid = txs
                        else:
                            shared_txid = shared_txid.intersection(txs)
                    log.debug('sharedtxid = ' + str(shared_txid))
                    if len(shared_txid) == 0:
                        continue
                    time.sleep(
                            2
                    )  # here for some race condition bullshit with blockr.io
                    blockr_url = 'https://' + self.blockr_domain
                    blockr_url += '.blockr.io/api/v1/tx/raw/'
                    data = json.loads(btc.make_request(blockr_url + ','.join(
                            shared_txid)))['data']
                    if not isinstance(data, list):
                        data = [data]
                    for txinfo in data:
                        txhex = str(txinfo['tx']['hex'])
                        outs = set([(sv['script'], sv['value'])
                                    for sv in btc.deserialize(txhex)['outs']])
                        log.debug('unconfirm query outs = ' + str(outs))
                        if outs == self.tx_output_set:
                            unconfirmed_txid = txinfo['tx']['txid']
                            unconfirmed_txhex = str(txinfo['tx']['hex'])
                            break

                self.unconfirmfun(
                        btc.deserialize(unconfirmed_txhex), unconfirmed_txid)

                st = int(time.time())
                confirmed_txid = None
                confirmed_txhex = None
                while not confirmed_txid:
                    time.sleep(confirm_poll_period)
                    if int(time.time()) - st > confirm_timeout:
                        log.debug('checking for confirmed tx timed out')
                        if self.timeoutfun:
                            self.timeoutfun(True)
                        return
                    blockr_url = 'https://' + self.blockr_domain
                    blockr_url += '.blockr.io/api/v1/address/txs/'
                    data = json.loads(btc.make_request(blockr_url + ','.join(
                            self.output_addresses)))['data']
                    shared_txid = None
                    for addrtxs in data:
                        txs = set(str(txdata['tx'])
                                  for txdata in addrtxs['txs'])
                        if not shared_txid:
                            shared_txid = txs
                        else:
                            shared_txid = shared_txid.intersection(txs)
                    log.debug('sharedtxid = ' + str(shared_txid))
                    if len(shared_txid) == 0:
                        continue
                    blockr_url = 'https://' + self.blockr_domain
                    blockr_url += '.blockr.io/api/v1/tx/raw/'
                    data = json.loads(
                            btc.make_request(
                                    blockr_url + ','.join(shared_txid)))['data']
                    if not isinstance(data, list):
                        data = [data]
                    for txinfo in data:
                        txhex = str(txinfo['tx']['hex'])
                        outs = set([(sv['script'], sv['value'])
                                    for sv in btc.deserialize(txhex)['outs']])
                        log.debug('confirm query outs = ' + str(outs))
                        if outs == self.tx_output_set:
                            confirmed_txid = txinfo['tx']['txid']
                            confirmed_txhex = str(txinfo['tx']['hex'])
                            break
                self.confirmfun(
                        btc.deserialize(confirmed_txhex), confirmed_txid, 1)

        NotifyThread(self.blockr_domain, txd, unconfirmfun, confirmfun, timeoutfun).start()

    def pushtx(self, txhex):
        try:
            json_str = btc.blockr_pushtx(txhex, self.network)
        except Exception:
            log.debug('failed blockr.io pushtx')
            return False
        data = json.loads(json_str)
        if data['status'] != 'success':
            log.debug(data)
            return False
        return True

    def query_utxo_set(self, txout):
        if not isinstance(txout, list):
            txout = [txout]
        txids = [h[:64] for h in txout]
        txids = list(set(txids))  # remove duplicates
        # self.BLOCKR_MAX_ADDR_REQ_COUNT = 2
        if len(txids) > self.BLOCKR_MAX_ADDR_REQ_COUNT:
            txids = chunks(txids, self.BLOCKR_MAX_ADDR_REQ_COUNT)
        else:
            txids = [txids]
        data = []
        for ids in txids:
            blockr_url = 'https://' + self.blockr_domain + '.blockr.io/api/v1/tx/info/'
            blockr_data = json.loads(
                    btc.make_request(blockr_url + ','.join(ids)))['data']
            if not isinstance(blockr_data, list):
                blockr_data = [blockr_data]
            data += blockr_data
        result = []
        for txo in txout:
            txdata = [d for d in data if d['tx'] == txo[:64]][0]
            vout = [v for v in txdata['vouts'] if v['n'] == int(txo[65:])][0]
            if vout['is_spent'] == 1:
                result.append(None)
            else:
                result.append({'value': int(Decimal(vout['amount']) * Decimal(
                        '1e8')),
                               'address': vout['address'],
                               'script': vout['extras']['script']})
        return result

    def estimate_fee_per_kb(self, N):
        bcypher_fee_estimate_url = 'https://api.blockcypher.com/v1/btc/main'
        bcypher_data = json.loads(btc.make_request(bcypher_fee_estimate_url))
        log.debug("Got blockcypher result: "+pprint.pformat(bcypher_data))
	if N<=2:
	    fee_per_kb = bcypher_data["high_fee_per_kb"]
	elif N <=4:
	    fee_per_kb = bcypher_data["medium_fee_per_kb"]
	else:
	    fee_per_kb = bcypher_data["low_fee_per_kb"]
	    
	return fee_per_kb

def bitcoincore_timeout_callback(uc_called, txout_set, txnotify_fun_list,
                                 timeoutfun):
    log.debug('bitcoin core timeout callback uc_called = %s' % ('true' if
        uc_called else 'false'))
    txnotify_tuple = None
    for tnf in txnotify_fun_list:
        if tnf[0] == txout_set:
            txnotify_tuple = tnf
            break
    if txnotify_tuple == None:
        log.debug('stale timeout, returning')
        return
    txnotify_fun_list.remove(txnotify_tuple)
    log.debug('timeoutfun txout_set=\n' + pprint.pformat(txout_set))
    timeoutfun(uc_called)

class NotifyRequestHeader(BaseHTTPServer.BaseHTTPRequestHandler):
    def __init__(self, request, client_address, base_server):
        self.btcinterface = base_server.btcinterface
        self.base_server = base_server
        BaseHTTPServer.BaseHTTPRequestHandler.__init__(
                self, request, client_address, base_server)

    def do_HEAD(self):
        pages = ('/walletnotify?', '/alertnotify?')

        if self.path.startswith('/walletnotify?'):
            txid = self.path[len(pages[0]):]
            if not re.match('^[0-9a-fA-F]*$', txid):
                log.debug('not a txid')
                return
            try:
                tx = self.btcinterface.rpc('getrawtransaction', [txid])
            except (JsonRpcError, JsonRpcConnectionError) as e:
                log.debug('transaction not found, probably a conflict')
                return
            if not re.match('^[0-9a-fA-F]*$', tx):
                log.debug('not a txhex')
                return
            txd = btc.deserialize(tx)
            tx_output_set = set([(sv['script'], sv['value']) for sv in txd[
                'outs']])

            txnotify_tuple = None
            unconfirmfun, confirmfun, timeoutfun, uc_called = (None, None,
                None, None)
            for tnf in self.btcinterface.txnotify_fun:
                tx_out = tnf[0]
                if tx_out == tx_output_set:
                    txnotify_tuple = tnf
                    tx_out, unconfirmfun, confirmfun, timeoutfun, uc_called = tnf
                    break
            if unconfirmfun is None:
                log.debug('txid=' + txid + ' not being listened for')
            else:
                # on rare occasions people spend their output without waiting
                #  for a confirm
                txdata = None
                for n in range(len(txd['outs'])):
                    txdata = self.btcinterface.rpc('gettxout', [txid, n, True])
                    if txdata is not None:
                        break
                assert txdata is not None
                if txdata['confirmations'] == 0:
                    unconfirmfun(txd, txid)
                    # TODO pass the total transfered amount value here somehow
                    # wallet_name = self.get_wallet_name()
                    # amount =
                    # bitcoin-cli move wallet_name "" amount
                    self.btcinterface.txnotify_fun.remove(txnotify_tuple)
                    self.btcinterface.txnotify_fun.append(txnotify_tuple[:-1]
                        + (True,))
                    log.debug('ran unconfirmfun')
                    if timeoutfun:
                        threading.Timer(jm_single().config.getint('TIMEOUT',
                            'confirm_timeout_hours')*60*60,
                            bitcoincore_timeout_callback,
                            args=(True, tx_output_set,
                            self.btcinterface.txnotify_fun,
                            timeoutfun)).start()
                else:
                    if not uc_called:
                        unconfirmfun(txd, txid)
                        log.debug('saw confirmed tx before unconfirmed, ' +
                            'running unconfirmfun first')
                    confirmfun(txd, txid, txdata['confirmations'])
                    self.btcinterface.txnotify_fun.remove(txnotify_tuple)
                    log.debug('ran confirmfun')

        elif self.path.startswith('/alertnotify?'):
            jm_single().core_alert[0] = urllib.unquote(self.path[len(pages[1]):])
            log.debug('Got an alert!\nMessage=' + jm_single().core_alert[0])

        else:
            log.debug('ERROR: This is not a handled URL path.  You may want to check your notify URL for typos.')

        request = urllib2.Request('http://localhost:' + str(self.base_server.server_address[1] + 1) + self.path)
        request.get_method = lambda : 'HEAD'
        try:
            urllib2.urlopen(request)
        except urllib2.URLError:
            pass
        self.send_response(200)
        # self.send_header('Connection', 'close')
        self.end_headers()


class BitcoinCoreNotifyThread(threading.Thread):
    def __init__(self, btcinterface):
        threading.Thread.__init__(self, name='CoreNotifyThread')
        self.daemon = True
        self.btcinterface = btcinterface

    def run(self):
        notify_host = 'localhost'
        notify_port = 62602  # defaults
        config = jm_single().config
        if 'notify_host' in config.options("BLOCKCHAIN"):
            notify_host = config.get("BLOCKCHAIN", "notify_host").strip()
        if 'notify_port' in config.options("BLOCKCHAIN"):
            notify_port = int(config.get("BLOCKCHAIN", "notify_port"))
        for inc in range(10):
            hostport = (notify_host, notify_port + inc)
            try:
                httpd = BaseHTTPServer.HTTPServer(hostport, NotifyRequestHeader)
            except Exception:
                continue
            httpd.btcinterface = self.btcinterface
            log.debug('started bitcoin core notify listening thread, host=' +
                      str(notify_host) + ' port=' + str(hostport[1]))
            httpd.serve_forever()
        log.debug('failed to bind for bitcoin core notify listening')


# must run bitcoind with -server
# -walletnotify="curl -sI --connect-timeout 1 http://localhost:62602/walletnotify?%s"
# and make sure curl is installed (git uses it, odds are you've already got it)

class BitcoinCoreInterface(BlockchainInterface):
    def __init__(self, jsonRpc, network):
        super(BitcoinCoreInterface, self).__init__()
        self.jsonRpc = jsonRpc

        blockchainInfo = self.jsonRpc.call("getblockchaininfo", [])
        actualNet = blockchainInfo['chain']

        netmap = {'main': 'mainnet', 'test': 'testnet', 'regtest': 'regtest'}
        if netmap[actualNet] != network:
            raise Exception('wrong network configured')

        self.notifythread = None
        self.txnotify_fun = []
        self.wallet_synced = False

    @staticmethod
    def get_wallet_name(wallet):
        return 'joinmarket-wallet-' + btc.dbl_sha256(wallet.keys[0][0])[:6]

    def rpc(self, method, args):
        if method not in ['importaddress', 'walletpassphrase']:
            log.debug('rpc: ' + method + " " + str(args))
        res = self.jsonRpc.call(method, args)
        if isinstance(res, unicode):
            res = str(res)
        return res

    def add_watchonly_addresses(self, addr_list, wallet_name):
        log.debug('importing ' + str(len(addr_list)) +
                  ' addresses into account ' + wallet_name)
        for addr in addr_list:
            self.rpc('importaddress', [addr, wallet_name, False])
        if jm_single().config.get(
                "BLOCKCHAIN", "blockchain_source") != 'regtest':
            print('restart Bitcoin Core with -rescan if you\'re '
                  'recovering an existing wallet from backup seed')
            print(' otherwise just restart this joinmarket script')
            sys.exit(0)

    def sync_addresses(self, wallet):
        from joinmarket.wallet import BitcoinCoreWallet

        if isinstance(wallet, BitcoinCoreWallet):
            return
        log.debug('requesting wallet history')
        wallet_name = self.get_wallet_name(wallet)
        addr_req_count = 20
        wallet_addr_list = []
        for mix_depth in range(wallet.max_mix_depth):
            for forchange in [0, 1]:
                wallet_addr_list += [wallet.get_new_addr(mix_depth, forchange)
                                     for _ in range(addr_req_count)]
                wallet.index[mix_depth][forchange] = 0
        # makes more sense to add these in an account called "joinmarket-imported" but its much
        # simpler to add to the same account here
        for privkey_list in wallet.imported_privkeys.values():
            for privkey in privkey_list:
                imported_addr = btc.privtoaddr(privkey, magicbyte=get_p2pk_vbyte())
                wallet_addr_list.append(imported_addr)
        imported_addr_list = self.rpc('getaddressesbyaccount', [wallet_name])
        if not set(wallet_addr_list).issubset(set(imported_addr_list)):
            self.add_watchonly_addresses(wallet_addr_list, wallet_name)
            return

        buf = self.rpc('listtransactions', [wallet_name, 1000, 0, True])
        txs = buf
        # If the buffer's full, check for more, until it ain't
        while len(buf) == 1000:
            buf = self.rpc('listtransactions', [wallet_name, 1000, len(txs),
                                                True])
            txs += buf
        # TODO check whether used_addr_list can be a set, may be faster (if
        # its a hashset) and allows using issubset() here and setdiff() for
        # finding which addresses need importing

        # TODO also check the fastest way to build up python lists, i suspect
        #  using += is slow
        used_addr_list = [tx['address']
                          for tx in txs if tx['category'] == 'receive']
        too_few_addr_mix_change = []
        for mix_depth in range(wallet.max_mix_depth):
            for forchange in [0, 1]:
                unused_addr_count = 0
                last_used_addr = ''
                breakloop = False
                while not breakloop:
                    if unused_addr_count >= wallet.gaplimit and \
                            is_index_ahead_of_cache(wallet, mix_depth,
                                                    forchange):
                        break
                    mix_change_addrs = [
                        wallet.get_new_addr(mix_depth, forchange)
                        for _ in range(addr_req_count)]
                    for mc_addr in mix_change_addrs:
                        if mc_addr not in imported_addr_list:
                            too_few_addr_mix_change.append(
                                    (mix_depth, forchange))
                            breakloop = True
                            break
                        if mc_addr in used_addr_list:
                            last_used_addr = mc_addr
                            unused_addr_count = 0
                        else:
                            unused_addr_count += 1

                if last_used_addr == '':
                    wallet.index[mix_depth][forchange] = 0
                else:
                    wallet.index[mix_depth][forchange] = \
                        wallet.addr_cache[last_used_addr][2] + 1

        wallet_addr_list = []
        if len(too_few_addr_mix_change) > 0:
            log.debug('too few addresses in ' + str(too_few_addr_mix_change))
            for mix_depth, forchange in too_few_addr_mix_change:
                wallet_addr_list += [
                    wallet.get_new_addr(mix_depth, forchange)
                    for _ in range(addr_req_count * 3)]

            self.add_watchonly_addresses(wallet_addr_list, wallet_name)
            return

        self.wallet_synced = True

    def sync_unspent(self, wallet):
        from joinmarket.wallet import BitcoinCoreWallet

        if isinstance(wallet, BitcoinCoreWallet):
            return
        st = time.time()
        wallet_name = self.get_wallet_name(wallet)
        wallet.unspent = {}

        listunspent_args = []
        if 'listunspent_args' in jm_single().config.options('POLICY'):
            listunspent_args = ast.literal_eval(
                jm_single().config.get('POLICY', 'listunspent_args'))

        unspent_list = self.rpc('listunspent', listunspent_args)
        for u in unspent_list:
            if 'account' not in u:
                continue
            if u['account'] != wallet_name:
                continue
            if u['address'] not in wallet.addr_cache:
                continue
            wallet.unspent[u['txid'] + ':' + str(u['vout'])] = {
                'address': u['address'],
                'value': int(Decimal(str(u['amount'])) * Decimal('1e8'))}
        et = time.time()
        log.debug('bitcoind sync_unspent took ' + str((et - st)) + 'sec')

    def add_tx_notify(self, txd, unconfirmfun, confirmfun, notifyaddr,
            timeoutfun=None):
        if not self.notifythread:
            self.notifythread = BitcoinCoreNotifyThread(self)
            self.notifythread.start()
        one_addr_imported = False
        for outs in txd['outs']:
            addr = btc.script_to_address(outs['script'], get_p2pk_vbyte())
            if self.rpc('getaccount', [addr]) != '':
                one_addr_imported = True
                break
        if not one_addr_imported:
            self.rpc('importaddress', [notifyaddr, 'joinmarket-notify', False])
        tx_output_set = set([(sv['script'], sv['value']) for sv in txd['outs']])
        self.txnotify_fun.append((tx_output_set, unconfirmfun, confirmfun,
            timeoutfun, False))

        #create unconfirm timeout here, create confirm timeout in the other thread
        if timeoutfun:
            threading.Timer(jm_single().config.getint('TIMEOUT',
                'unconfirm_timeout_sec'), bitcoincore_timeout_callback,
                args=(False, tx_output_set, self.txnotify_fun, timeoutfun)
                ).start()

    def pushtx(self, txhex):
        try:
            txid = self.rpc('sendrawtransaction', [txhex])
        except JsonRpcConnectionError as e:
            log.debug('error pushing = ' + repr(e))
	    return False
        except JsonRpcError as e:
            log.debug('error pushing = ' + str(e.code) + " " + str(e.message))
	    return False
        return True

    def query_utxo_set(self, txout):
        if not isinstance(txout, list):
            txout = [txout]
        result = []
        for txo in txout:
            ret = self.rpc('gettxout', [txo[:64], int(txo[65:]), False])
            if ret is None:
                result.append(None)
            else:
                result.append({'value': int(Decimal(str(ret['value'])) *
                                            Decimal('1e8')),
                               'address': ret['scriptPubKey']['addresses'][0],
                               'script': ret['scriptPubKey']['hex']})
        return result

    def estimate_fee_per_kb(self, N):
        estimate = Decimal(1e8)*Decimal(self.rpc('estimatefee', [N]))
	if estimate < 0:
	    #This occurs when Core has insufficient data to estimate.
	    #TODO anything better than a hardcoded default?
	    return 30000 
        else:
	    return estimate    

# class for regtest chain access
# running on local daemon. Only
# to be instantiated after network is up
# with > 100 blocks.
class RegtestBitcoinCoreInterface(BitcoinCoreInterface):
    def __init__(self, jsonRpc):
        super(RegtestBitcoinCoreInterface, self).__init__(jsonRpc, 'regtest')

    def pushtx(self, txhex):
        ret = super(RegtestBitcoinCoreInterface, self).pushtx(txhex)

        class TickChainThread(threading.Thread):
            def __init__(self, bcinterface):
                threading.Thread.__init__(self, name='TickChainThread')
                self.bcinterface = bcinterface

            def run(self):
                time.sleep(2)
                self.bcinterface.tick_forward_chain(1)

        TickChainThread(self).start()
        return ret

    def tick_forward_chain(self, n):
        """
        Special method for regtest only;
        instruct to mine n blocks.
        """
	try:
	    self.rpc('generate', [n])
	except JsonRpcConnectionError:
	    #can happen if the blockchain is shut down
	    #automatically at the end of tests; this shouldn't
	    #trigger an error
	    log.debug("Failed to generate blocks, looks like the bitcoin daemon \
	    has been shut down. Ignoring.")
	    pass

    def grab_coins(self, receiving_addr, amt=50):
        """
        NOTE! amt is passed in Coins, not Satoshis!
        Special method for regtest only:
        take coins from bitcoind's own wallet
        and put them in the receiving addr.
        Return the txid.
        """
        if amt > 500:
            raise Exception("too greedy")
        """
        if amt > self.current_balance:
        #mine enough to get to the reqd amt
        reqd = int(amt - self.current_balance)
        reqd_blocks = int(reqd/50) +1
        if self.rpc('setgenerate', [True, reqd_blocks]):
        raise Exception("Something went wrong")
        """
        # now we do a custom create transaction and push to the receiver
        txid = self.rpc('sendtoaddress', [receiving_addr, amt])
        if not txid:
            raise Exception("Failed to broadcast transaction")
        # confirm
        self.tick_forward_chain(1)
        return txid

    def get_received_by_addr(self, addresses, query_params):
        # NB This will NOT return coinbase coins (but wont matter in our use
        # case). allow importaddress to fail in case the address is already
        # in the wallet
        res = []
        for address in addresses:
            self.rpc('importaddress', [address, 'watchonly'])
            res.append({'address': address,
                        'balance': int(Decimal(1e8) * Decimal(
                                self.rpc('getreceivedbyaddress', [address])))})
        return {'data': res}

# todo: won't run anyways
# def main():
#     #TODO some useful quick testing here, so people know if they've set it up right
#     myBCI = RegtestBitcoinCoreInterface()
#     #myBCI.send_tx('stuff')
#     print myBCI.get_utxos_from_addr(["n4EjHhGVS4Rod8ociyviR3FH442XYMWweD"])
#     print myBCI.get_balance_at_addr(["n4EjHhGVS4Rod8ociyviR3FH442XYMWweD"])
#     txid = myBCI.grab_coins('mygp9fsgEJ5U7jkPpDjX9nxRj8b5nC3Hnd', 23)
#     print txid
#     print myBCI.get_balance_at_addr(['mygp9fsgEJ5U7jkPpDjX9nxRj8b5nC3Hnd'])
#     print myBCI.get_utxos_from_addr(['mygp9fsgEJ5U7jkPpDjX9nxRj8b5nC3Hnd'])
#
#
# if __name__ == '__main__':
#     main()<|MERGE_RESOLUTION|>--- conflicted
+++ resolved
@@ -88,7 +88,6 @@
         sets wallet.unspent """
 
     @abc.abstractmethod
-<<<<<<< HEAD
     def add_tx_notify(self, txd, unconfirmfun, confirmfun,
             notifyaddr, timeoutfun=None):
         """
@@ -103,14 +102,6 @@
     def pushtx(self, txhex):
         """pushes tx to the network, returns False if failed"""
         pass
-=======
-    def add_tx_notify(self, txd, unconfirmfun, confirmfun, notifyaddr):
-        """Invokes unconfirmfun and confirmfun when tx is seen on the network"""
-
-    @abc.abstractmethod
-    def pushtx(self, txhex):
-        """pushes tx to the network, returns txhash, or None if failed"""
->>>>>>> 7a2b52ea
 
     @abc.abstractmethod
     def query_utxo_set(self, txouts):
