--- conflicted
+++ resolved
@@ -5,16 +5,9 @@
 from .support import get_log, calc_cj_fee, debug_dump_object, \
     choose_sweep_orders, choose_orders, \
     pick_order, cheapest_order_choose, weighted_order_choose, \
-<<<<<<< HEAD
-    rand_norm_array, rand_pow_array, rand_exp_array
+    rand_norm_array, rand_pow_array, rand_exp_array, joinmarket_alert, core_alert
 from .enc_wrapper import as_init_encryption, decode_decrypt, \
     encrypt_encode, init_keypair, init_pubkey, get_pubkey
-from .irc import IRCMessageChannel, random_nick
-=======
-    rand_norm_array, rand_pow_array, rand_exp_array, joinmarket_alert, core_alert
-from .enc_wrapper import decode_decrypt, encrypt_encode, get_pubkey
-from .irc import IRCMessageChannel, random_nick, B_PER_SEC
->>>>>>> b9a673b2
 from .jsonrpc import JsonRpcError, JsonRpcConnectionError, JsonRpc
 from .maker import Maker
 from .message_channel import MessageChannel
