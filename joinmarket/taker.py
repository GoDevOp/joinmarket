--- conflicted
+++ resolved
@@ -120,11 +120,10 @@
             return
 
         total_input = sum([d['value'] for d in utxo_data])
-<<<<<<< HEAD
-        real_cjfee = calc_cj_fee(order['ordertype'], order['cjfee'],
-                                 self.cj_amount)
-        change_amount = total_input - self.cj_amount - order[
-            'txfee'] + real_cjfee
+        real_cjfee = calc_cj_fee(self.active_orders[nick]['ordertype'],
+                       self.active_orders[nick]['cjfee'], self.cj_amount)
+        change_amount = (total_input - self.cj_amount -
+            self.active_orders[nick]['txfee'] + real_cjfee)
 
         # certain malicious and/or incompetent liquidity providers send
         # inputs totalling less than the coinjoin amount! this leads to
@@ -137,13 +136,6 @@
             return              # timeout marks this maker as nonresponsive
 
         self.outputs.append({'address': change_addr, 'value': change_amount})
-=======
-        real_cjfee = calc_cj_fee(self.active_orders[nick]['ordertype'],
-                       self.active_orders[nick]['cjfee'], self.cj_amount)
-        self.outputs.append({'address': change_addr,
-              'value': total_input - self.cj_amount -
-               self.active_orders[nick]['txfee'] + real_cjfee})
->>>>>>> 25c62f0f
         fmt = ('fee breakdown for {} totalin={:d} '
                'cjamount={:d} txfee={:d} realcjfee={:d}').format
         log.debug(fmt(nick, total_input, self.cj_amount,
