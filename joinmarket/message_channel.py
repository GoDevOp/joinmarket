import base64, abc, threading, time, hashlib, os, binascii
from joinmarket.enc_wrapper import encrypt_encode, decode_decrypt
from joinmarket.support import get_log, chunks
from joinmarket.configure import jm_single
import bitcoin as btc

from functools import wraps
COMMAND_PREFIX = '!'
JOINMARKET_NICK_HEADER = 'J'
NICK_HASH_LENGTH = 10
NICK_MAX_ENCODED = 14 #comes from base58 expansion; recalculate if above changes

encrypted_commands = ["auth", "ioauth", "tx", "sig"]
plaintext_commands = ["fill", "error", "pubkey", "orderbook", "push"]
plaintext_commands += jm_single().ordername_list
plaintext_commands += jm_single().commitment_broadcast_list

log = get_log()

class CJPeerError(StandardError):
    pass


class MChannelThread(threading.Thread):
    def __init__(self, mc):
        threading.Thread.__init__(self, name='MCThread')
        self.daemon = True
        self.mc = mc

    def run(self):
        self.mc.run()

class MessageChannelCollection(object):
    """Class which encapsulates a set of
    message channels. Maintains state about active
    connections to counterparties, and state of
    encapsulated message channel instances.
    Public messages are broadcast over all available
    channels, while privmsgs with one counterparty are
    "locked" to the channel on which they are initiated,
    although bear in mind they need not be the same for
    both sides of the conversation.
    In the current joinmarket protocol, this "lock" 
    is set at the time of the !reloffer (etc) privmsg or
    pubmsg from the maker.
    Note that MessageChannel implementations must support
    asynchronous messaging (adding to Queue.Queue objects,
    which are thread safe, e.g.)
    Callback chain is in some cases extended with an extra
    layer, e.g. to manage a "connected" state across all
    encapsulated message channels.
    """
    
    def check_privmsg(func):
        """decorator to check if private messages
        are correctly activated
        """
        @wraps(func)
        def func_wrapper(inst, *args, **kwargs):
            cp = args[0]
            if cp in inst.active_channels:
                return func(inst, *args, **kwargs)
            else:
                for mc in inst.available_channels():
                    #nicks_seen[mc] guaranteed to exist
                    #from constructor
                    if cp in inst.nicks_seen[mc]:
                        log.debug("Dynamic switch nick: " + cp)
                        inst.active_channels[cp] = mc
                        #early return on first success;
                        #means that we assume that if we have
                        #ever seen a message from this counterparty
                        #on one messagechannel which is currently active,
                        #we assume it's still
                        #available. Of course, this is optimistic,
                        #but still much better to do this than to
                        #immediately give up when any one connection
                        #is broken.
                        return func(inst, *args, **kwargs)
                #Failure to send is a critical error for a transaction,
                #but should not kill the bot. So, we don't raise an
                #exception, but rather allow sending to continue, which
                #should usually result in tx completion just timing out.
                log.warn("Couldn't find a route to send privmsg")
                log.warn("For counterparty: " + str(cp))
        return func_wrapper

    def __init__(self, mchannels):
        self.mchannels = mchannels
        #To keep track of chosen channels
        #for private messaging counterparties.
        self.active_channels = {}
        #To keep track of message channel status;
        #0: not started 1: started 2: failed/broken/inactive
        self.mc_status = dict([(x, 0) for x in self.mchannels])
        #To keep track of counterparties having at least once
        #made their presence known on a channel
        self.nicks_seen = {}
        for mc in self.mchannels:
            self.nicks_seen[mc] = set()
            #callback to mark nicks as seen when they privmsg
            mc.on_privmsg_trigger = self.on_privmsg
        #keep track of whether we want to deliberately
        #shut down the connections
        self.give_up = False
        #only allow on_welcome() to fire once.
        self.welcomed = False
        #control access
        self.mc_lock = threading.Lock()
        #Create an ephemeral keypair for the duration
        #of this run, same across all message channels,
        #and set the nickname for all message channels using it.
        self.nick_priv = hashlib.sha256(os.urandom(16)).hexdigest() + '01'
        self.nick_pubkey = btc.privtopub(self.nick_priv)
        self.nick_pkh_raw = hashlib.sha256(self.nick_pubkey).digest()[
            :NICK_HASH_LENGTH]
        self.nick_pkh = btc.changebase(self.nick_pkh_raw, 256, 58)
        #right pad to maximum possible; b58 is not fixed length.
        #Use 'O' as one of the 4 not included chars in base58.
        self.nick_pkh += 'O' * (NICK_MAX_ENCODED - len(self.nick_pkh))
        #The constructed length will be 1 + 1 + NICK_MAX_ENCODED
        self.nick = JOINMARKET_NICK_HEADER + str(
            jm_single().JM_VERSION) + self.nick_pkh
        jm_single().nickname = self.nick
        for mc in self.mchannels:
            mc.set_nick(self.nick, self.nick_priv, self.nick_pubkey)

    def available_channels(self):
        return [x for x in self.mchannels if self.mc_status[x]==1]

    def unavailable_channels(self):
        return [x for x in self.mchannels if self.mc_status[x] != 1]

    def flush_nicks(self):
        """Any message channel which is not
        active must wipe any state information on peers
        connected for that message channel. If a peer is
        available on another chan, switch the active_channel
        for that nick to (an)(the) other, to make failure
        to communicate as unlikely as possible.
        """
        for mc in self.unavailable_channels():
            self.nicks_seen[mc] = set()
            ac = self.active_channels
            for peer in [x for x in ac if ac[x] == mc]:
                for mc2 in self.available_channels():
                    if peer in self.nicks_seen[mc2]:
                        log.debug("Dynamically switching: " + peer + " to: " + \
                                  str(mc2.serverport))
                        self.active_channels[peer] = mc2
                        break
            #Remove all entries for the newly unavailable channel
            self.active_channels = dict([(a, ac[a]) for a in ac if ac[a] != mc])

    def set_cjpeer(self, cjpeer):
        for mc in self.mchannels:
            mc.cjpeer = cjpeer

    def add_channel(self, mchannel):
        """TODO Not currently in use,
        may be some issues with intialization.
        """
        if mchannel not in self.mchannels:
            self.mc_status[mc] = 0
            self.nicks_seen[mc] = set()
        self.mchannels += mchannel
        self.mchannels = list(set(self.mchannels))

    def see_nick(self, nick, mc):
        with self.mc_lock:
            self.nicks_seen[mc].add(nick)

    def unsee_nick(self, nick, mc):
        with self.mc_lock:
            self.nicks_seen[mc] = self.nicks_seen[mc].difference(set([nick]))

    def run(self, failures=None):
        """At the moment this is effectively a
        do-nothing main loop. May be suboptimal.
        For now it allows us to receive the
        shutdown() signal for all message channels
        and propagate it.
        Additionally, for testing, a parameter 'failures'
        may be passed, a tuple (type, message channel index, count)
        which will perform a connection shutdown of type type
        after iteration count count on message channel
        self.mchannels[channel index].
        """
        for mc in self.mchannels:
            MChannelThread(mc).start()
        i = 0
        while True:
            time.sleep(1)
            i += 1
            if self.give_up:
                log.info("Shutting down all connections")
                break
            #feature only used for testing:
            #deliberately shutdown a connection at a certain time.
            #TODO may not be sufficiently deterministic.
            if failures and i==failures[2]:
                if failures[0] == 'break':
                    self.mchannels[failures[1]].close()
                elif failures[0] == 'shutdown':
                    self.mchannels[failures[1]].shutdown()
                else:
                    raise NotImplementedError("Failure injection type unknown")

    #UNCONDITIONAL PUBLIC/BROADCAST: use all message
    #channels for these functions.
    
    def shutdown(self):
        """Stop the main loop of the message channel,
        shutting down subsidiary resources gracefully.
        Note that unexpected disconnections MUST be
        handled by the implementation itself (restarting
        as appropriate).
        """
        for mc in self.available_channels():
            mc.shutdown()
        self.give_up = True

    def pubmsg(self, msg):
        """Send a message onto the shared, public
        channels (the joinmarket pit).
        """
        for mc in self.available_channels():
            mc.pubmsg(msg)

    def cancel_orders(self, oid_list):
        for mc in self.available_channels():
            mc.cancel_orders(oid_list)

    # OrderbookWatch callback
    def request_orderbook(self):
        for mc in self.available_channels():
            mc.request_orderbook()

    #END PUBLIC/BROADCAST SECTION

    def privmsg(self, nick, cmd, message, mc=None):
        """Send a message to a specific counterparty,
        either specifying a single message channel, or
        allowing it to be deduced from self.active_channels dict
        """
        if mc is not None:
            if mc not in self.available_channels():
                #raise because implies logic error
                raise Exception(
                    "Tried to privmsg on an unavailable message channel.")
            else:
                mc.privmsg(nick, cmd, message)
                return
        if nick in self.active_channels:
            self.active_channels[nick].privmsg(nick, cmd, message)
            return
        else:
<<<<<<< HEAD
            log.warn("Failed to send message to: " + str(nick) + \
=======
            log.info("Failed to send message to: " + str(nick) + \
>>>>>>> 2f95d884
                          "; cannot find on any message channel.")
            return

    def announce_orders(self, orderlist, nick=None, new_mc=None):
        """Send orders defined in list orderlist either
        to the shared public channel (pit), on all
        message channels, if nick=None,
        or to an individual counterparty nick, as
        privmsg, on a specific mc.
        """
        order_keys = ['oid', 'minsize', 'maxsize', 'txfee', 'cjfee']
        orderlines = []
        for order in orderlist:
            orderlines.append(COMMAND_PREFIX + order['ordertype'] + \
                    ' ' + ' '.join([str(order[k]) for k in order_keys]))
        if new_mc is not None and new_mc not in self.available_channels():
            log.info(
                "Tried to announce orders on an unavailable message channel.")
            return
        if nick is None:
            for mc in self.available_channels():
                mc.announce_orders(orderlines)
        else:
            #we are sending to one cp, so privmsg
            #in order to use privmsg, we must set "cmd" to be the first command
            #in the first orderline, and the rest are treated like a message.
            cmd = orderlist[0]['ordertype']
            msg = ' '.join(orderlines[0].split(' ')[1:])
            msg += ''.join(orderlines[1:])
            if new_mc:
                self.privmsg(nick, cmd, msg, new_mc)
            else:
                for mc in self.available_channels():
                    if nick in self.nicks_seen[mc]:
                        self.privmsg(nick, cmd, msg, mc)

    @check_privmsg
    def send_pubkey(self, nick, pubkey):
        self.active_channels[nick].privmsg(nick, 'pubkey', pubkey)

    @check_privmsg
    def send_ioauth(self, nick, utxo_list, auth_pub, cj_addr, change_addr, sig):
        self.active_channels[nick].send_ioauth(nick, utxo_list, auth_pub,
                                         cj_addr, change_addr, sig)

    @check_privmsg
    def send_sigs(self, nick, sig_list):
        self.active_channels[nick].send_sigs(nick, sig_list)

    # Taker callbacks
    def fill_orders(self, nick_order_dict, cj_amount, taker_pubkey,
                    commitment):
        """
        The orders dict does not contain information
        about which message channel the counterparty bots are active
        on; this can be hacked-around by including that information
        in the order data, but this is highly undesirable, partly
        architecturally (the joinmarket business logic has no business
        knowing about the message channel), and partly because it
        would break backwards compatibility.
        So, we use a trigger in on_order_seen and assume that it
        makes sense to set the active_channel for that nick to the one
        it was last seen active on.
        """
        for mc in self.available_channels():
            filtered_nick_order_dict = {k:v for k,v in nick_order_dict.iteritems(
                ) if mc == self.active_channels[k]}
            mc.fill_orders(filtered_nick_order_dict, cj_amount, taker_pubkey,
                           commitment)

    @check_privmsg
    def send_auth(self, nick, cr):
        self.active_channels[nick].send_auth(nick, cr)

    @check_privmsg
    def send_error(self, nick, errormsg):
        #TODO this might need to support non-active nicks TODO
        self.active_channels[nick].send_error(nick, errormsg)

    @check_privmsg
    def push_tx(self, nick, txhex):
        #TODO supporting sending to arbitrary nicks
        #adds quite a bit of complexity, not supported
        #initially; will fail if nick is not part of TX
        self.active_channels[nick].push_tx(nick, txhex)

    def send_tx(self, nick_list, txhex):
        """Push out the transaction to nicks
        in groups by their message channel.
        """
        tx_nick_sets = {}
        for nick in nick_list:
            if nick not in self.active_channels:
                #This could be a fatal error for a transaction,
                #but might not be for the bot (tx recreation etc.)
                #TODO look for another channel via nicks_seen.
                #Rare case so not a high priority.
                log.info(
                    "Cannot send transaction to nick, not active: " + nick)
                return
            if self.active_channels[nick] not in tx_nick_sets:
                tx_nick_sets[self.active_channels[nick]] = [nick]
            else:
                tx_nick_sets[self.active_channels[nick]].append(nick)
        for mc, nl in tx_nick_sets.iteritems():
            mc.send_tx(nl, txhex)

    #CALLBACKS REGISTRATION SECTION

    # taker commands
    def register_taker_callbacks(self,
                                 on_error=None,
                                 on_pubkey=None,
                                 on_ioauth=None,
                                 on_sig=None):
        for mc in self.mchannels:
            mc.register_taker_callbacks(on_error,
                                        on_pubkey,
                                        on_ioauth,
                                        on_sig)

    def on_connect_trigger(self, mc):
        """Mark the specified message channel
        as (re) connected.
        """
        self.mc_status[mc] = 1

    def on_disconnect_trigger(self, mc):
        """Mark the specified message channel as
        disconnected. Track loss of private connections
        to individual nicks. If no message channels are
        now connected, fire on_disconnect to calling code.
        """
        self.mc_status[mc] = 2
        self.flush_nicks()
        log.debug("On disconnect fired, nicks_seen is now: " + str(self.nicks_seen))
        if not any([x==1 for x in self.mc_status.values()]):
            if self.on_disconnect:
                self.on_disconnect()

    def on_welcome_trigger(self, mc):
        """Update status of specified message channel
        as connected. If all required message channels
        are initialized (not state 0), fire the
        on_welcome() event to calling code to signal
        that processing can start.
        This is wrapped with a lock as can be fired by
        message channel child threads.
        """
        with self.mc_lock:
            if self.welcomed:
                return
            #This trigger indicates successful login
            #so we update status.
            self.mc_status[mc] = 1
            #This way broadcasts orders or requests ONCE to ALL mchans
            #which are actually available.
            if not any([x == 0 for x in self.mc_status.values()]):
                if self.on_welcome:
                    self.on_welcome()
                self.welcomed = True

    def on_nick_leave_trigger(self, nick, mc):
        """If a nick leaves one message channel,
        and we are currently talking to it on that
        channel, attempt to dynamically switch to
        another channel on which it has been seen.
        If we are currently talking to it on a different
        channel, we ignore the signal, since it shouldn't
        interrupt processing.
        If we are not currently talking to it at all,
        just call on_nick_leave (which currently does nothing).
        """

        #mark the nick as 'unseen' on that channel
        self.unsee_nick(nick, mc)
        if nick not in self.active_channels:
            if self.on_nick_leave:
                self.on_nick_leave(nick)
        elif self.active_channels[nick] == mc:
            del self.active_channels[nick]
            #Attempt to dynamically switch channels
            #Is the nick available on another channel?
            other_channels = [x for x in self.available_channels() if x != mc]
            if len(other_channels) == 0:
                log.warn(
                    "Cannot reconnect to dropped nick, no connections available.")
                if self.on_nick_leave:
                    self.on_nick_leave(nick)
                return
            for oc in other_channels:
                if nick in self.nicks_seen[oc]:
                    log.debug("Found a new channel, setting to: " + nick + \
                              "," + str(oc.serverport))
                    self.active_channels[nick] = oc
                    #Note we don't call on_nick_leave in this case
                    return
            #If loop completed without success, we failed to find
            #this counterparty anywhere else
            log.debug("Nick: " + nick + " has left.")
            if self.on_nick_leave:
                self.on_nick_leave(nick)
        #The remaining case is if the channel that the
        #nick has left is not the one we're currently using.
        return

    def register_channel_callbacks(self,
                                   on_welcome=None,
                                   on_set_topic=None,
                                   on_connect=None,
                                   on_disconnect=None,
                                   on_nick_leave=None,
                                   on_nick_change=None):
        """Special cases:
        on_welcome: we maintain it
        in this class, since we only want to trigger arrival
        when all channels are joined, not multiple times, then
        broadcast whatever it is we want to broadcast on arrival.

        on_nick_leave: this needs to be maintained in this class,
        since a nick only leaves the pit when it has departed *all* our
        message channels.

        on_nick_change: a bot which changes its nick on one channel
        must also successfully change its nick on all channels, or quit.

        on_disconnect: must be maintained here; if a bot disconnects
        only one it must remain viable, otherwise this has no point!

        on_connect: must reset the message channel status to connected.
        """
        self.on_welcome = on_welcome
        self.on_disconnect = on_disconnect
        self.on_nick_leave = on_nick_leave
        self.on_connect = on_connect
        self.on_nick_change = on_nick_change
        for mc in self.mchannels:
            mc.register_channel_callbacks(self.on_welcome_trigger,
                                          on_set_topic,
                                          self.on_connect_trigger,
                                          self.on_disconnect_trigger,
                                          self.on_nick_leave_trigger,
                                          self.on_nick_change_trigger,
                                          self.see_nick)

    def on_nick_change_trigger(self, new_nick):
        """If any underlying messagechannel object fails to register
        a nick/username, trigger all of them to change to the newly
        chosen nick/user.
        """
        for mc in self.available_channels():
            mc.change_nick(new_nick)
        if self.on_nick_change:
            self.on_nick_change(new_nick)

    def on_order_seen_trigger(self, mc, counterparty, oid, ordertype, minsize,
                              maxsize, txfee, cjfee):
        """This is the entry point into private messaging.
        Hence, it fixes for the rest of the conversation, which
        message channel the bots are going to communicate over
        (privately).
        Use the orderbook update as a signal that this counterparty (nick)
        is present on this message channel, before passing to calling code.
        Note that this will get called at least once per message channel,
        so it will simply end up setting the active channel to the last one
        that arrives.
        """
        #Note that the counterparty will be added to the set for *each*
        #message channel where it has published an order (priv or pub),
        #so that we can hope to contact it at any one of those mcs.
        self.nicks_seen[mc].add(counterparty)

        self.active_channels[counterparty] = mc
        if self.on_order_seen:
            self.on_order_seen(counterparty, oid, ordertype, minsize, maxsize,
                           txfee, cjfee)

    # orderbook watcher commands
    def register_orderbookwatch_callbacks(self,
                                          on_order_seen=None,
                                          on_order_cancel=None):
        """Special cases:
        on_order_seen: use it as a trigger for presence of nick.
        on_order_cancel: what happens if cancel/modify in one place
        but not another? TODO
        """
        self.on_order_seen = on_order_seen
        for mc in self.mchannels:
            mc.register_orderbookwatch_callbacks(self.on_order_seen_trigger,
                                                 on_order_cancel)

    def on_orderbook_requested_trigger(self, nick, mc):
        """Update nicks_seen state to reflect presence of
        taker on this message channel before pass-through.
        """
        self.see_nick(nick, mc)
        if self.on_orderbook_requested:
            self.on_orderbook_requested(nick, mc)

    # maker commands
    def register_maker_callbacks(self,
                                 on_orderbook_requested=None,
                                 on_order_fill=None,
                                 on_seen_auth=None,
                                 on_seen_tx=None,
                                 on_push_tx=None,
                                 on_commitment_seen=None,
                                 on_commitment_transferred=None):
        """Special cases:
        on_orderbook_requested must trigger addition to the nicks_seen
        database, so that makers can know that a taker is in principle
        available on this message channel.
        """
        self.on_orderbook_requested = on_orderbook_requested
        for mc in self.mchannels:
            mc.register_maker_callbacks(self.on_orderbook_requested_trigger,
                                        on_order_fill,
                                        on_seen_auth,
                                        on_seen_tx,
                                        on_push_tx,
                                        on_commitment_seen,
                                        on_commitment_transferred)

    def on_privmsg(self, nick, mchan):
        """Registered as a callback for all mchannels:
        set the nick as seen on privmsg, as it may not
        be triggered if it doesn't issue a pubmsg.
        """
        if mchan in self.available_channels():
            self.see_nick(nick, mchan)
        #Should not be reached; but in weird case that the channel
        #is not available, there is nothing to do.

class MessageChannel(object):
    __metaclass__ = abc.ABCMeta
    """Abstract class which implements a way for bots to communicate.
    The Joinmarket messaging protocol is implemented here, while
    subclasses implement the OTW messaging protocol layer, as described
    in the abstract methods section below.
    """

    def __init__(self):
        # all
        self.on_welcome = None
        self.on_set_topic = None
        self.on_connect = None
        self.on_disconnect = None
        self.on_nick_leave = None
        self.on_nick_change = None
        self.on_pubmsg_trigger = None
        self.on_privmsg_trigger = None
        # orderbook watch functions
        self.on_order_seen = None
        self.on_order_cancel = None
        # taker functions
        self.on_error = None
        self.on_pubkey = None
        self.on_ioauth = None
        self.on_sig = None
        # maker functions
        self.on_orderbook_requested = None
        self.on_order_fill = None
        self.on_seen_auth = None
        self.on_seen_tx = None
        self.on_push_tx = None

        self.cjpeer = None
    """THIS SECTION MUST BE IMPLEMENTED BY SUBCLASSES"""

    #In addition to the below functions, the implementation
    #must also call the callback function self.on_set_topic
    #to relay the public channel topic at startup.

    #Also, the implementation constructor (__init__) must
    #provide login credentials specific to itself as arguments.

    @abc.abstractmethod
    def run(self):
        """Main running loop of the message channel"""

    @abc.abstractmethod
    def shutdown(self):
        """Stop the main loop of the message channel,
        shutting down subsidiary resources gracefully.
        Note that unexpected disconnections MUST be
        handled by the implementation itself (restarting
        as appropriate)."""

    @abc.abstractmethod
    def _pubmsg(self, msg):
        """Send a message onto the shared, public
        channel (the joinmarket pit)."""

    @abc.abstractmethod
    def _privmsg(self, nick, cmd, message):
        """Send a message to a specific counterparty"""

    @abc.abstractmethod
    def _announce_orders(self, orderlist, nick):
        """Send orders defined in list orderlist either
        to the shared public channel (pit), if nick=None,
        or to an individual counterparty nick. Note that
        calling code will access this via self.announce_orders."""

    @abc.abstractmethod
    def change_nick(self, new_nick):
        """Change the nick/username for this message channel
        instance to new_nick
        """

    """END OF SUBCLASS IMPLEMENTATION SECTION"""

    def set_nick(self, nick, nick_priv, nick_pubkey):
        self.given_nick = nick
        self.nick = self.given_nick
        self.nick_priv = nick_priv
        self.nick_pubkey = nick_pubkey

    def register_channel_callbacks(self,
                                   on_welcome=None,
                                   on_set_topic=None,
                                   on_connect=None,
                                   on_disconnect=None,
                                   on_nick_leave=None,
                                   on_nick_change=None,
                                   on_pubmsg_trigger=None):
        self.on_welcome = on_welcome
        self.on_set_topic = on_set_topic
        self.on_connect = on_connect
        self.on_disconnect = on_disconnect
        self.on_nick_leave = on_nick_leave
        self.on_nick_change = on_nick_change
        #Fire to MCcollection to mark nicks as "seen"
        self.on_pubmsg_trigger = on_pubmsg_trigger

    # orderbook watcher commands
    def register_orderbookwatch_callbacks(self,
                                          on_order_seen=None,
                                          on_order_cancel=None):
        self.on_order_seen = on_order_seen
        self.on_order_cancel = on_order_cancel

    # taker commands
    def register_taker_callbacks(self,
                                 on_error=None,
                                 on_pubkey=None,
                                 on_ioauth=None,
                                 on_sig=None):
        self.on_error = on_error
        self.on_pubkey = on_pubkey
        self.on_ioauth = on_ioauth
        self.on_sig = on_sig

    # maker commands
    def register_maker_callbacks(self,
                                 on_orderbook_requested=None,
                                 on_order_fill=None,
                                 on_seen_auth=None,
                                 on_seen_tx=None,
                                 on_push_tx=None,
                                 on_commitment_seen=None,
                                 on_commitment_transferred=None):
        self.on_orderbook_requested = on_orderbook_requested
        self.on_order_fill = on_order_fill
        self.on_seen_auth = on_seen_auth
        self.on_seen_tx = on_seen_tx
        self.on_push_tx = on_push_tx
        self.on_commitment_seen = on_commitment_seen
        self.on_commitment_transferred = on_commitment_transferred

    def announce_orders(self, orderlines):
        self._announce_orders(orderlines)

    def check_for_orders(self, nick, _chunks):
        if _chunks[0] in jm_single().ordername_list:
            try:
                counterparty = nick
                oid = _chunks[1]
                ordertype = _chunks[0]
                minsize = _chunks[2]
                maxsize = _chunks[3]
                txfee = _chunks[4]
                cjfee = _chunks[5]
                if self.on_order_seen:
                    self.on_order_seen(self, counterparty, oid, ordertype, minsize,
                                       maxsize, txfee, cjfee)
            except IndexError as e:
                log.debug(e)
                log.debug('index error parsing chunks, possibly malformed'
                          'offer by other party. No user action required.')
                # TODO what now? just ignore iirc
            finally:
                return True
        return False
    
    def check_for_commitments(self, nick, _chunks, private=False):
        """If a commitment message is found in a pubmsg, trigger
        callback on_commitment_seen, if as a privmsg, trigger
        callback on_commitment_transferred. These callbacks are (for now)
        only used by Makers.
        """
        if _chunks[0] in jm_single().commitment_broadcast_list:
            try:
                counterparty = nick
                commitment = _chunks[1]
                if private:
                    if self.on_commitment_transferred:
                        self.on_commitment_transferred(counterparty, commitment)
                else:
                    if self.on_commitment_seen:
                        self.on_commitment_seen(counterparty, commitment)
            except IndexError as e:
                log.debug(e)
                log.debug('index error parsing chunks, possibly malformed'
                          'offer by other party. No user action required.')
            finally:
                return True
        return False

    def cancel_orders(self, oid_list):
        clines = [COMMAND_PREFIX + 'cancel ' + str(oid) for oid in oid_list]
        self.pubmsg(''.join(clines))

    def send_pubkey(self, nick, pubkey):
        self.privmsg(nick, 'pubkey', pubkey)

    def send_ioauth(self, nick, utxo_list, auth_pub, cj_addr, change_addr, sig):
        authmsg = str(','.join(utxo_list)) + ' ' + ' '.join([auth_pub,
                                            cj_addr, change_addr, sig])
        self.privmsg(nick, 'ioauth', authmsg)

    def send_sigs(self, nick, sig_list):
        # TODO make it send the sigs on one line if there's space
        for s in sig_list:
            self.privmsg(nick, 'sig', s)

    # OrderbookWatch callback
    def request_orderbook(self):
        self.pubmsg(COMMAND_PREFIX + 'orderbook')

    # Taker callbacks
    def fill_orders(self, nick_order_dict, cj_amount, taker_pubkey, commitment):
        for c, order in nick_order_dict.iteritems():
            msg = str(order['oid']) + ' ' + str(cj_amount) + ' ' + taker_pubkey
            msg += ' ' + commitment
            self.privmsg(c, 'fill', msg)

    def send_auth(self, nick, cr):
        self.privmsg(nick, 'auth', str(cr))

    def send_tx(self, nick_list, txhex):
        txb64 = base64.b64encode(txhex.decode('hex'))
        for nick in nick_list:
            self.privmsg(nick, 'tx', txb64)

    def push_tx(self, nick, txhex):
        txb64 = base64.b64encode(txhex.decode('hex'))
        self.privmsg(nick, 'push', txb64)

    def get_encryption_box(self, cmd, nick):
        """Establish whether the message is to be
        encrypted/decrypted based on the command string.
        If so, retrieve the appropriate crypto_box object
        and return. """
        if cmd in plaintext_commands:
            return None, False
        else:
            return self.cjpeer.get_crypto_box_from_nick(nick), True

    def send_error(self, nick, errormsg):
        log.info('error<%s> : %s' % (nick, errormsg))
        self.privmsg(nick, 'error', errormsg)
        raise CJPeerError()

    def pubmsg(self, message):
        log.debug('>>pubmsg ' + message)
        #Currently there is no joinmarket protocol logic here;
        #just pass-through.
        self._pubmsg(message)

    def privmsg(self, nick, cmd, message):
        log.debug('>>privmsg ' + 'nick=' + nick + ' cmd=' + cmd + ' msg=' +
                  message)
        # should we encrypt?
        box, encrypt = self.get_encryption_box(cmd, nick)
        if encrypt:
            if not box:
                log.debug('error, dont have encryption box object for ' + nick +
                          ', dropping message')
                return
            message = encrypt_encode(message, box)

        #Anti-replay measure: append the message channel identifier
        #to the signature; this prevents cross-channel replay but NOT
        #same-channel replay (in case of snooper after dropped connection
        #on this channel).
        msg_to_be_signed = message + str(self.hostid)

        sig = btc.ecdsa_sign(msg_to_be_signed, self.nick_priv)
        message += ' ' + self.nick_pubkey + ' ' + sig
        #forward to the implementation class (use single _ for polymrphsm to work)
        self._privmsg(nick, cmd, message)

    def on_pubmsg(self, nick, message):
        #Even illegal messages mark a nick as "seen"
        if self.on_pubmsg_trigger:
            self.on_pubmsg_trigger(nick, self)
        if message[0] != COMMAND_PREFIX:
            return
        commands = message[1:].split(COMMAND_PREFIX)
        #DOS vector: repeated !orderbook requests, see #298.
        if commands.count('orderbook')>1:
            return
        for command in commands:
            _chunks = command.split(" ")
            if self.check_for_orders(nick, _chunks):
                pass
            if self.check_for_commitments(nick, _chunks):
                pass            
            elif _chunks[0] == 'cancel':
                # !cancel [oid]
                try:
                    oid = int(_chunks[1])
                    if self.on_order_cancel:
                        self.on_order_cancel(nick, oid)
                except (ValueError, IndexError) as e:
                    log.debug("!cancel " + repr(e))
                    return
            elif _chunks[0] == 'orderbook':
                if self.on_orderbook_requested:
                    self.on_orderbook_requested(nick, self)
            else:
                # TODO this is for testing/debugging, should be removed, see taker.py
                if hasattr(self, 'debug_on_pubmsg_cmd'):
                    self.debug_on_pubmsg_cmd(nick, _chunks)

    def verify_nick(self, nick, sig, message):
        if not btc.ecdsa_verify(message + str(self.hostid), sig[1], sig[0]):
            log.debug("nick signature verification failed, ignoring.")
            return False
        #check that nick matches hash of pubkey
        nick_pkh_raw = hashlib.sha256(sig[0]).digest()[:NICK_HASH_LENGTH]
        nick_stripped = nick[2:2+NICK_MAX_ENCODED]
        #strip right padding
        nick_unpadded = ''.join([x for x in nick_stripped if x != 'O'])
        if not nick_unpadded == btc.changebase(nick_pkh_raw, 256, 58):
            log.debug("Nick hash check failed, expected: " + str(
                nick_unpadded) + ", got: " + str(
                    btc.changebase(nick_pkh_raw, 256, 58)))
            return False
        return True

    def on_privmsg(self, nick, message):
        """handles the case when a private message is received"""
        #Aberrant short messages should be handled by subclasses
        #in _privmsg, but this constitutes a sanity check. Note that
        #messages which use an encrypted_command but present no
        #ciphertext will be rejected with the ValueError on decryption.
        #Other ill formatted messages will be caught in the try block.
        if len(message) < 2:
            return

        if message[0] != COMMAND_PREFIX:
            log.debug('message not a cmd')
            return
        cmd_string = message[1:].split(' ')[0]
        if cmd_string not in plaintext_commands + encrypted_commands:
            log.debug('cmd not in cmd_list, line="' + message + '"')
            return
        #Verify nick ownership
        sig = message[1:].split(' ')[-2:]
        #reconstruct original message without cmd
        rawmessage = ' '.join(message[1:].split(' ')[1:-2])
        #sanity check that the sig was appended properly
        if len(sig) != 2 or len(rawmessage) == 0:
            log.debug("Sig not properly appended to privmsg, ignoring")
            return
        if not self.verify_nick(nick, sig, rawmessage):
            #This is an impostor; just ignore
            log.debug("Message received from unverified counterparty; ignoring")
            return

        #Marks the nick as active on this channel; note *only* if verified.
        #Otherwise squatter/attacker can persuade us to send privmsgs to him.
        if self.on_privmsg_trigger:
            self.on_privmsg_trigger(nick, self)
        #strip sig from message for processing, having verified
        message = " ".join(message[1:].split(" ")[:-2])
        for command in message.split(COMMAND_PREFIX):
            _chunks = command.split(" ")

            #Decrypt if necessary
            if _chunks[0] in encrypted_commands:
                box, encrypt = self.get_encryption_box(_chunks[0], nick)
                if encrypt:
                    if not box:
                        log.debug('error, dont have encryption box object for '
                                  + nick + ', dropping message')
                        return
                    # need to decrypt everything after the command string
                    to_decrypt = ''.join(_chunks[1:])
                    try:
                        decrypted = decode_decrypt(to_decrypt, box)
                    except ValueError as e:
                        log.debug('valueerror when decrypting, skipping: ' +
                                  repr(e))
                        return
                    #rebuild the chunks array as if it had been plaintext
                    _chunks = [_chunks[0]] + decrypted.split(" ")

            # looks like a very similar pattern for all of these
            # check for a command name, parse arguments, call a function
            # maybe we need some eval() trickery to do it better

            try:
                # orderbook watch commands
                if self.check_for_orders(nick, _chunks):
                    pass
                # taker commands
                elif _chunks[0] == 'pubkey':
                    maker_pk = _chunks[1]
                    if self.on_pubkey:
                        self.on_pubkey(nick, maker_pk)
                elif _chunks[0] == 'ioauth':
                    utxo_list = _chunks[1].split(',')
                    auth_pub = _chunks[2]
                    cj_addr = _chunks[3]
                    change_addr = _chunks[4]
                    btc_sig = _chunks[5]
                    if self.on_ioauth:
                        self.on_ioauth(nick, utxo_list, auth_pub, cj_addr,
                                       change_addr, btc_sig)
                elif _chunks[0] == 'sig':
                    sig = _chunks[1]
                    if self.on_sig:
                        self.on_sig(nick, sig)

                # maker commands
                if self.check_for_commitments(nick, _chunks, private=True):
                    pass
                if _chunks[0] == 'fill':
                    try:
                        oid = int(_chunks[1])
                        amount = int(_chunks[2])
                        taker_pk = _chunks[3]
                        if len(_chunks) > 4:
                            commit = _chunks[4]
                        else:
                            commit = None
                    except (ValueError, IndexError) as e:
                        self.send_error(nick, str(e))
                    if self.on_order_fill:
                        self.on_order_fill(nick, oid, amount, taker_pk, commit)
                elif _chunks[0] == 'auth':
                    try:
                        cr = _chunks[1]
                    except (ValueError, IndexError) as e:
                        self.send_error(nick, str(e))
                    if self.on_seen_auth:
                        self.on_seen_auth(nick, cr)
                elif _chunks[0] == 'tx':
                    b64tx = _chunks[1]
                    try:
                        txhex = base64.b64decode(b64tx).encode('hex')
                    except TypeError as e:
                        self.send_error(nick, 'bad base64 tx. ' + repr(e))
                    if self.on_seen_tx:
                        self.on_seen_tx(nick, txhex)
                elif _chunks[0] == 'push':
                    b64tx = _chunks[1]
                    try:
                        txhex = base64.b64decode(b64tx).encode('hex')
                    except TypeError as e:
                        self.send_error(nick, 'bad base64 tx. ' + repr(e))
                    if self.on_push_tx:
                        self.on_push_tx(nick, txhex)
            except CJPeerError:
                # TODO proper error handling
                log.debug('cj peer error TODO handle')
                continue<|MERGE_RESOLUTION|>--- conflicted
+++ resolved
@@ -255,11 +255,7 @@
             self.active_channels[nick].privmsg(nick, cmd, message)
             return
         else:
-<<<<<<< HEAD
-            log.warn("Failed to send message to: " + str(nick) + \
-=======
             log.info("Failed to send message to: " + str(nick) + \
->>>>>>> 2f95d884
                           "; cannot find on any message channel.")
             return
 
