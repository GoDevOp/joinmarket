--- conflicted
+++ resolved
@@ -66,26 +66,16 @@
     seeds = chunks(binascii.hexlify(os.urandom(15 * n)), n)
     wallets = {}
     for i in range(n):
-<<<<<<< HEAD
         wallets[i+start_index] = {'seed': seeds[i],
-                      'wallet': common.Wallet(seeds[i],
-=======
-        wallets[i] = {'seed': seeds[i],
                       'wallet': Wallet(seeds[i],
->>>>>>> 88c84dcc
                                               max_mix_depth=5)}
         for j in range(5):
             for k in range(wallet_structures[i][j]):
                 deviation = sdev_amt * random.random()
                 amt = mean_amt - sdev_amt / 2.0 + deviation
                 if amt < 0: amt = 0.001
-<<<<<<< HEAD
-                common.bc_interface.grab_coins(
+                jm_single().bc_interface.grab_coins(
                     wallets[i+start_index]['wallet'].get_receive_addr(j), amt)
-=======
-                jm_single().bc_interface.grab_coins(
-                    wallets[i]['wallet'].get_receive_addr(j), amt)
->>>>>>> 88c84dcc
     return wallets
 
 
