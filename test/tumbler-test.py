#! /usr/bin/env python
from __future__ import absolute_import
'''Full simulated pit for testing the tumbler bot.'''

import sys
import os
import time
import binascii
import pexpect
import random
import subprocess
import unittest
from commontest import local_command, make_wallets, interact

data_dir = os.path.dirname(os.path.dirname(os.path.realpath(__file__)))
sys.path.insert(0, os.path.join(data_dir))

import bitcoin as btc

from joinmarket import load_program_config, jm_single
from joinmarket import get_p2pk_vbyte, get_log, Wallet
from joinmarket.support import chunks

python_cmd = 'python2'
yg_cmd = 'yield-generator-basic.py'
#yg_cmd = 'yield-generator-mixdepth.py'
#yg_cmd = 'yield-generator-deluxe.py'

log = get_log()


class TumblerTests(unittest.TestCase):

    def setUp(self):
        #create 7 new random wallets.
        #put about 10 coins in each, spread over random mixdepths
        #in units of 0.5

        seeds = chunks(binascii.hexlify(os.urandom(15 * 7)), 7)
        self.wallets = {}
        for i in range(7):
            self.wallets[i] = {'seed': seeds[i],
                               'wallet': Wallet(seeds[i],
                                                max_mix_depth=5)}
        #adding coins somewhat randomly, spread over all 5 depths
        for i in range(7):
            w = self.wallets[i]['wallet']
            for j in range(5):
                for k in range(4):
                    base = 0.001 if i == 6 else 1.0
                    amt = base + random.random(
                    )  #average is 0.5 for tumbler, else 1.5
                    jm_single().bc_interface.grab_coins(
                        w.get_receive_addr(j), amt)

    def run_tumble(self, amt):
        yigen_procs = []
        for i in range(6):
            ygp = local_command([python_cmd, yg_cmd,\
                                 str(self.wallets[i]['seed'])], bg=True)
            time.sleep(2)  #give it a chance
            yigen_procs.append(ygp)

#A significant delay is needed to wait for the yield generators to sync
        time.sleep(60)

        #start a tumbler
        amt = amt * 1e8  #in satoshis
        #send to any old address
<<<<<<< HEAD
        dest_address = btc.privkey_to_address(
            os.urandom(32), common.get_p2pk_vbyte())
=======
        dest_address = btc.privkey_to_address(os.urandom(32), get_p2pk_vbyte())
>>>>>>> 88c84dcc
        try:
            #default mixdepth source is zero, so will take coins from m 0.
            #see tumbler.py --h for details
            expected = ['tumble with these tx']
            test_in = ['y']
<<<<<<< HEAD
            p = pexpect.spawn('python',
                              ['tumbler.py', '-N', '2', '0',
                               '-a', '0', '-M', '5', '-w', '3', '-l', '0.2',
                               '-s', '1000000', self.wallets[6]['seed'],
                               dest_address])
=======
            p = pexpect.spawn(python_cmd,
                              ['tumbler.py', '-N', '2', '0', '-a', '0', '-M',
                               '5', '-w', '3', '-l', '0.2', '-s', '1000000',
                               self.wallets[6]['seed'], dest_address])
>>>>>>> 88c84dcc
            interact(p, test_in, expected)
            p.expect(pexpect.EOF, timeout=100000)
            p.close()
            if p.exitstatus != 0:
                print 'failed due to exit status: ' + str(p.exitstatus)
                return False
        except subprocess.CalledProcessError, e:
            for ygp in yigen_procs:
                ygp.kill()
            print e.returncode
            print e.message
            raise

        if any(yigen_procs):
            for ygp in yigen_procs:
                ygp.kill()

        received = jm_single().bc_interface.get_received_by_addr(
            [dest_address], None)['data'][0]['balance']
        print('received: ' + str(received))
        return True

    def test_simple_send(self):
        self.failUnless(self.run_tumble(1))


def main():
    os.chdir(data_dir)
    load_program_config()
    unittest.main()


if __name__ == '__main__':
    main()<|MERGE_RESOLUTION|>--- conflicted
+++ resolved
@@ -67,29 +67,17 @@
         #start a tumbler
         amt = amt * 1e8  #in satoshis
         #send to any old address
-<<<<<<< HEAD
-        dest_address = btc.privkey_to_address(
-            os.urandom(32), common.get_p2pk_vbyte())
-=======
         dest_address = btc.privkey_to_address(os.urandom(32), get_p2pk_vbyte())
->>>>>>> 88c84dcc
         try:
             #default mixdepth source is zero, so will take coins from m 0.
             #see tumbler.py --h for details
             expected = ['tumble with these tx']
             test_in = ['y']
-<<<<<<< HEAD
-            p = pexpect.spawn('python',
-                              ['tumbler.py', '-N', '2', '0',
-                               '-a', '0', '-M', '5', '-w', '3', '-l', '0.2',
-                               '-s', '1000000', self.wallets[6]['seed'],
-                               dest_address])
-=======
             p = pexpect.spawn(python_cmd,
                               ['tumbler.py', '-N', '2', '0', '-a', '0', '-M',
                                '5', '-w', '3', '-l', '0.2', '-s', '1000000',
                                self.wallets[6]['seed'], dest_address])
->>>>>>> 88c84dcc
+                               dest_address])
             interact(p, test_in, expected)
             p.expect(pexpect.EOF, timeout=100000)
             p.close()
