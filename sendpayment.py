#! /usr/bin/env python
from __future__ import absolute_import

import random
import sys
import threading
from optparse import OptionParser

# data_dir = os.path.dirname(os.path.realpath(__file__))
# sys.path.insert(0, os.path.join(data_dir, 'joinmarket'))
import time

from joinmarket import Taker, load_program_config, IRCMessageChannel, \
     MessageChannelCollection, get_irc_mchannels
from joinmarket import validate_address, jm_single
from joinmarket import get_log, choose_sweep_orders, choose_orders, \
    pick_order, cheapest_order_choose, weighted_order_choose, debug_dump_object
from joinmarket import Wallet, BitcoinCoreWallet
from joinmarket.wallet import estimate_tx_fee

log = get_log()


def check_high_fee(total_fee_pc):
    WARNING_THRESHOLD = 0.02  # 2%
    if total_fee_pc > WARNING_THRESHOLD:
        print('\n'.join(['=' * 60] * 3))
        print('WARNING   ' * 6)
        print('\n'.join(['=' * 60] * 1))
        print('OFFERED COINJOIN FEE IS UNUSUALLY HIGH. DOUBLE/TRIPLE CHECK.')
        print('\n'.join(['=' * 60] * 1))
        print('WARNING   ' * 6)
        print('\n'.join(['=' * 60] * 3))


# thread which does the buy-side algorithm
# chooses which coinjoins to initiate and when
class PaymentThread(threading.Thread):

    def __init__(self, taker):
        threading.Thread.__init__(self, name='PaymentThread')
        self.daemon = True
        self.taker = taker
        self.ignored_makers = []

    def create_tx(self):
        crow = self.taker.db.execute(
            'SELECT COUNT(DISTINCT counterparty) FROM orderbook;').fetchone()
        counterparty_count = crow['COUNT(DISTINCT counterparty)']
        counterparty_count -= len(self.ignored_makers)
        if counterparty_count < self.taker.makercount:
            print('not enough counterparties to fill order, ending')
            self.taker.msgchan.shutdown()
            return

        utxos = None
        orders = None
        cjamount = 0
        change_addr = None
        choose_orders_recover = None
        if self.taker.amount == 0:
            utxos = self.taker.wallet.get_utxos_by_mixdepth()[
                self.taker.mixdepth]
            #do our best to estimate the fee based on the number of
            #our own utxos; this estimate may be significantly higher
            #than the default set in option.txfee * makercount, where
            #we have a large number of utxos to spend. If it is smaller,
            #we'll be conservative and retain the original estimate.
            est_ins = len(utxos)+3*self.taker.makercount
            log.debug("Estimated ins: "+str(est_ins))
            est_outs = 2*self.taker.makercount + 1
            log.debug("Estimated outs: "+str(est_outs))
            estimated_fee = estimate_tx_fee(est_ins, est_outs)
            log.debug("We have a fee estimate: "+str(estimated_fee))
            log.debug("And a requested fee of: "+str(
                self.taker.txfee * self.taker.makercount))
            if estimated_fee > self.taker.makercount * self.taker.txfee:
                #both values are integers; we can ignore small rounding errors
                self.taker.txfee = estimated_fee / self.taker.makercount
            total_value = sum([va['value'] for va in utxos.values()])
            orders, cjamount, total_cj_fee = choose_sweep_orders(
                self.taker.db, total_value, self.taker.txfee,
                self.taker.makercount, self.taker.chooseOrdersFunc,
                self.ignored_makers)
            if not orders:
                raise Exception("Could not find orders to complete transaction.")
            if not self.taker.answeryes:
                log.debug('total cj fee = ' + str(total_cj_fee))
                total_fee_pc = 1.0 * total_cj_fee / cjamount
                log.debug('total coinjoin fee = ' + str(float('%.3g' % (
                    100.0 * total_fee_pc))) + '%')
                check_high_fee(total_fee_pc)
                if raw_input('send with these orders? (y/n):')[0] != 'y':
                    self.taker.msgchan.shutdown()
                    return
        else:
            orders, total_cj_fee = self.sendpayment_choose_orders(
                self.taker.amount, self.taker.makercount)
            if not orders:
                log.debug(
                    'ERROR not enough liquidity in the orderbook, exiting')
                return
            total_amount = self.taker.amount + total_cj_fee + \
	        self.taker.txfee*self.taker.makercount
            print 'total estimated amount spent = ' + str(total_amount)
            #adjust the required amount upwards to anticipate an increase in 
            #transaction fees after re-estimation; this is sufficiently conservative
            #to make failures unlikely while keeping the occurence of failure to
            #find sufficient utxos extremely rare. Indeed, a doubling of 'normal'
            #txfee indicates undesirable behaviour on maker side anyway.
            utxos = self.taker.wallet.select_utxos(self.taker.mixdepth, 
                total_amount+self.taker.txfee*self.taker.makercount)
            cjamount = self.taker.amount
            change_addr = self.taker.wallet.get_internal_addr(self.taker.mixdepth)
            choose_orders_recover = self.sendpayment_choose_orders

        self.taker.start_cj(self.taker.wallet, cjamount, orders, utxos,
			self.taker.destaddr, change_addr, 
                         self.taker.makercount*self.taker.txfee,
                            self.finishcallback, choose_orders_recover)

    def finishcallback(self, coinjointx):
        if coinjointx.all_responded:
            pushed = coinjointx.self_sign_and_push()
            if pushed:
                log.debug('created fully signed tx, ending')
            else:
                #Error should be in log, will not retry.
                log.debug('failed to push tx, ending.')
            time.sleep(10) # see github issue #516
            self.taker.msgchan.shutdown()
            return
        self.ignored_makers += coinjointx.nonrespondants
        log.debug('recreating the tx, ignored_makers=' + str(
            self.ignored_makers))
        self.create_tx()

    def sendpayment_choose_orders(self,
                                  cj_amount,
                                  makercount,
                                  nonrespondants=None,
                                  active_nicks=None):
        if nonrespondants is None:
            nonrespondants = []
        if active_nicks is None:
            active_nicks = []
        self.ignored_makers += nonrespondants
        orders, total_cj_fee = choose_orders(
            self.taker.db, cj_amount, makercount, self.taker.chooseOrdersFunc,
            self.ignored_makers + active_nicks)
        if not orders:
            return None, 0
        print('chosen orders to fill ' + str(orders) + ' totalcjfee=' + str(
            total_cj_fee))
        if not self.taker.answeryes:
            if len(self.ignored_makers) > 0:
                noun = 'total'
            else:
                noun = 'additional'
            total_fee_pc = 1.0 * total_cj_fee / cj_amount
            log.debug(noun + ' coinjoin fee = ' + str(float('%.3g' % (
                100.0 * total_fee_pc))) + '%')
            check_high_fee(total_fee_pc)
            if raw_input('send with these orders? (y/n):')[0] != 'y':
                log.debug('ending')
                self.taker.msgchan.shutdown()
                return None, -1
        return orders, total_cj_fee

    def run(self):
        print('waiting for all orders to certainly arrive')
        time.sleep(self.taker.waittime)
        self.create_tx()


class SendPayment(Taker):

    def __init__(self, msgchan, wallet, destaddr, amount, makercount, txfee,
                 waittime, mixdepth, answeryes, chooseOrdersFunc):
        Taker.__init__(self, msgchan)
        self.wallet = wallet
        self.destaddr = destaddr
        self.amount = amount
        self.makercount = makercount
        self.txfee = txfee
        self.waittime = waittime
        self.mixdepth = mixdepth
        self.answeryes = answeryes
        self.chooseOrdersFunc = chooseOrdersFunc

    def on_welcome(self):
        Taker.on_welcome(self)
        PaymentThread(self).start()


def main():
    parser = OptionParser(
        usage=
        'usage: %prog [options] [wallet file / fromaccount] [amount] [destaddr]',
        description='Sends a single payment from a given mixing depth of your '
        +
        'wallet to an given address using coinjoin and then switches off. Also sends from bitcoinqt. '
        +
        'Setting amount to zero will do a sweep, where the entire mix depth is emptied')
    parser.add_option('-f',
        '--txfee',
        action='store',
        type='int',
        dest='txfee',
        default=-1,
        help='number of satoshis per participant to use as the initial estimate '+
        'for the total transaction fee, default=dynamically estimated, note that this is adjusted '+
        'based on the estimated fee calculated after tx construction, based on '+
        'policy set in joinmarket.cfg.')
    parser.add_option(
        '-w',
        '--wait-time',
        action='store',
        type='float',
        dest='waittime',
        help='wait time in seconds to allow orders to arrive, default=15',
        default=15)
    parser.add_option('-N',
                      '--makercount',
                      action='store',
                      type='int',
                      dest='makercount',
                      help='how many makers to coinjoin with, default random from 4 to 6',
                      default=random.randint(4, 6))
    parser.add_option(
        '-C',
        '--choose-cheapest',
        action='store_true',
        dest='choosecheapest',
        default=False,
        help='override weightened offers picking and choose cheapest. this might reduce anonymity.')
    parser.add_option(
        '-P',
        '--pick-orders',
        action='store_true',
        dest='pickorders',
        default=False,
        help=
        'manually pick which orders to take. doesn\'t work while sweeping.')
    parser.add_option('-m',
                      '--mixdepth',
                      action='store',
                      type='int',
                      dest='mixdepth',
                      help='mixing depth to spend from, default=0',
                      default=0)
    parser.add_option('-g',
                      '--gap-limit',
                      type="int",
                      action='store',
                      dest='gaplimit',
                      help='gap limit for wallet, default=6',
                      default=6)
    parser.add_option('--yes',
                      action='store_true',
                      dest='answeryes',
                      default=False,
                      help='answer yes to everything')
    parser.add_option(
        '--rpcwallet',
        action='store_true',
        dest='userpcwallet',
        default=False,
        help=('Use the Bitcoin Core wallet through json rpc, instead '
              'of the internal joinmarket wallet. Requires '
              'blockchain_source=json-rpc'))
    (options, args) = parser.parse_args()

    if len(args) < 3:
        parser.error('Needs a wallet, amount and destination address')
        sys.exit(0)
    wallet_name = args[0]
    amount = int(args[1])
    destaddr = args[2]

    load_program_config()
    addr_valid, errormsg = validate_address(destaddr)
    if not addr_valid:
        print('ERROR: Address invalid. ' + errormsg)
        return

    chooseOrdersFunc = None
    if options.pickorders:
        chooseOrdersFunc = pick_order
        if amount == 0:
            print 'WARNING: You may have to pick offers multiple times'
            print 'WARNING: due to manual offer picking while sweeping'
    elif options.choosecheapest:
        chooseOrdersFunc = cheapest_order_choose
    else:  # choose randomly (weighted)
        chooseOrdersFunc = weighted_order_choose

<<<<<<< HEAD
    # Dynamically estimate a realistic fee if it currently is the default value.
    # At this point we do not know even the number of our own inputs, so
    # we guess conservatively with 2 inputs and 2 outputs each
    if options.txfee == -1:
        options.txfee = max(options.txfee, estimate_tx_fee(2, 2))
        log.debug("Estimated miner/tx fee for each cj participant: "+str(options.txfee))
    assert(options.txfee >= 0)

    jm_single().nickname = random_nick()

=======
>>>>>>> e8ad6fa9
    log.debug('starting sendpayment')

    if not options.userpcwallet:
        wallet = Wallet(wallet_name, options.mixdepth + 1, options.gaplimit)
    else:
        wallet = BitcoinCoreWallet(fromaccount=wallet_name)
    jm_single().bc_interface.sync_wallet(wallet)

    mcs = [IRCMessageChannel(c) for c in get_irc_mchannels()]
    mcc = MessageChannelCollection(mcs)
    taker = SendPayment(mcc, wallet, destaddr, amount, options.makercount,
                        options.txfee, options.waittime, options.mixdepth,
                        options.answeryes, chooseOrdersFunc)
    try:
        log.debug('starting message channels')
        mcc.run()
    except:
        log.debug('CRASHING, DUMPING EVERYTHING')
        debug_dump_object(wallet, ['addr_cache', 'keys', 'wallet_name', 'seed'])
        debug_dump_object(taker)
        import traceback
        log.debug(traceback.format_exc())


if __name__ == "__main__":
    main()
    print('done')<|MERGE_RESOLUTION|>--- conflicted
+++ resolved
@@ -295,7 +295,6 @@
     else:  # choose randomly (weighted)
         chooseOrdersFunc = weighted_order_choose
 
-<<<<<<< HEAD
     # Dynamically estimate a realistic fee if it currently is the default value.
     # At this point we do not know even the number of our own inputs, so
     # we guess conservatively with 2 inputs and 2 outputs each
@@ -304,10 +303,6 @@
         log.debug("Estimated miner/tx fee for each cj participant: "+str(options.txfee))
     assert(options.txfee >= 0)
 
-    jm_single().nickname = random_nick()
-
-=======
->>>>>>> e8ad6fa9
     log.debug('starting sendpayment')
 
     if not options.userpcwallet:
