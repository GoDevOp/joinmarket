#! /usr/bin/env python
from __future__ import absolute_import

import sys
import threading
from optparse import OptionParser

# data_dir = os.path.dirname(os.path.realpath(__file__))
# sys.path.insert(0, os.path.join(data_dir, 'joinmarket'))
import time

from joinmarket import Taker, load_program_config, IRCMessageChannel
from joinmarket import validate_address, jm_single
from joinmarket import random_nick
from joinmarket import get_log, choose_sweep_orders, choose_orders, \
    pick_order, cheapest_order_choose, weighted_order_choose, debug_dump_object
from joinmarket import Wallet, BitcoinCoreWallet

log = get_log()


def check_high_fee(total_fee_pc):
    WARNING_THRESHOLD = 0.02  # 2%
    if total_fee_pc > WARNING_THRESHOLD:
        print('\n'.join(['=' * 60] * 3))
        print('WARNING   ' * 6)
        print('\n'.join(['=' * 60] * 1))
        print('OFFERED COINJOIN FEE IS UNUSUALLY HIGH. DOUBLE/TRIPLE CHECK.')
        print('\n'.join(['=' * 60] * 1))
        print('WARNING   ' * 6)
        print('\n'.join(['=' * 60] * 3))


# thread which does the buy-side algorithm
# chooses which coinjoins to initiate and when
class PaymentThread(threading.Thread):

    def __init__(self, taker):
        threading.Thread.__init__(self)
        self.daemon = True
        self.taker = taker
        self.ignored_makers = []

    def create_tx(self):
        crow = self.taker.db.execute(
            'SELECT COUNT(DISTINCT counterparty) FROM orderbook;').fetchone()
        counterparty_count = crow['COUNT(DISTINCT counterparty)']
        counterparty_count -= len(self.ignored_makers)
        if counterparty_count < self.taker.makercount:
            print('not enough counterparties to fill order, ending')
            self.taker.msgchan.shutdown()
            return

        utxos = None
        orders = None
        cjamount = 0
        change_addr = None
        choose_orders_recover = None
        if self.taker.amount == 0:
            utxos = self.taker.wallet.get_utxos_by_mixdepth()[
                self.taker.mixdepth]
            #do our best to estimate the fee based on the number of
            #our own utxos; this estimate may be significantly higher
            #than the default set in option.txfee * makercount, where
            #we have a large number of utxos to spend. If it is smaller,
            #we'll be conservative and retain the original estimate.
            est_ins = len(utxos)+3*self.taker.makercount
            debug("Estimated ins: "+str(est_ins))
            est_outs = 2*self.taker.makercount + 1
            debug("Estimated outs: "+str(est_outs))
            estimated_fee = common.estimate_tx_fee(est_ins, est_outs)
            debug("We have a fee estimate: "+str(estimated_fee))
            debug("And a requested fee of: "+str(self.taker.txfee))
            if estimated_fee > self.taker.makercount * self.taker.txfee:
                #both values are integers; we can ignore small rounding errors
                self.taker.txfee = estimated_fee / self.taker.makercount
            total_value = sum([va['value'] for va in utxos.values()])
            orders, cjamount = choose_sweep_orders(
                self.taker.db, total_value, self.taker.txfee,
                self.taker.makercount, self.taker.chooseOrdersFunc,
                self.ignored_makers)
            if not self.taker.answeryes:
<<<<<<< HEAD
                total_cj_fee = total_value - cjamount - \
                    self.taker.txfee*self.taker.makercount
                debug('total cj fee = ' + str(total_cj_fee))
=======
                total_cj_fee = total_value - cjamount - self.taker.txfee
                log.debug('total cj fee = ' + str(total_cj_fee))
>>>>>>> 88c84dcc
                total_fee_pc = 1.0 * total_cj_fee / cjamount
                log.debug('total coinjoin fee = ' + str(float('%.3g' % (
                    100.0 * total_fee_pc))) + '%')
                check_high_fee(total_fee_pc)
                if raw_input('send with these orders? (y/n):')[0] != 'y':
                    self.taker.msgchan.shutdown()
                    return
        else:
            orders, total_cj_fee = self.sendpayment_choose_orders(
                self.taker.amount, self.taker.makercount)
            if not orders:
                log.debug(
                    'ERROR not enough liquidity in the orderbook, exiting')
                return
<<<<<<< HEAD
            total_amount = self.taker.amount + total_cj_fee + \
	        self.taker.txfee*self.taker.makercount
            print 'total estimated amount spent = ' + str(total_amount)
            #adjust the required amount upwards to anticipate a tripling of 
            #transaction fee after re-estimation; this is sufficiently conservative
            #to make failures unlikely while keeping the occurence of failure to
            #find sufficient utxos extremely rare. Indeed, a tripling of 'normal'
            #txfee indicates undesirable behaviour on maker side anyway.
            utxos = self.taker.wallet.select_utxos(self.taker.mixdepth, 
                total_amount+2*self.taker.txfee*self.taker.makercount)
=======
            total_amount = self.taker.amount + total_cj_fee + self.taker.txfee
            print('total amount spent = ' + str(total_amount))
            utxos = self.taker.wallet.select_utxos(self.taker.mixdepth,
                                                   total_amount)
>>>>>>> 88c84dcc
            cjamount = self.taker.amount
            change_addr = self.taker.wallet.get_change_addr(self.taker.mixdepth)
            choose_orders_recover = self.sendpayment_choose_orders

        self.taker.start_cj(self.taker.wallet, cjamount, orders, utxos,
			self.taker.destaddr, change_addr, 
                         self.taker.makercount*self.taker.txfee,
                            self.finishcallback, choose_orders_recover)

    def finishcallback(self, coinjointx):
        if coinjointx.all_responded:
            coinjointx.self_sign_and_push()
            log.debug('created fully signed tx, ending')
            self.taker.msgchan.shutdown()
            return
        self.ignored_makers += coinjointx.nonrespondants
        log.debug('recreating the tx, ignored_makers=' + str(
            self.ignored_makers))
        self.create_tx()

    def sendpayment_choose_orders(self,
                                  cj_amount,
                                  makercount,
                                  nonrespondants=None,
                                  active_nicks=None):
        if nonrespondants is None:
            nonrespondants = []
        if active_nicks is None:
            active_nicks = []
        self.ignored_makers += nonrespondants
        orders, total_cj_fee = choose_orders(
            self.taker.db, cj_amount, makercount, self.taker.chooseOrdersFunc,
            self.ignored_makers + active_nicks)
        if not orders:
            return None, 0
        print('chosen orders to fill ' + str(orders) + ' totalcjfee=' + str(
            total_cj_fee))
        if not self.taker.answeryes:
            if len(self.ignored_makers) > 0:
                noun = 'total'
            else:
                noun = 'additional'
            total_fee_pc = 1.0 * total_cj_fee / cj_amount
            log.debug(noun + ' coinjoin fee = ' + str(float('%.3g' % (
                100.0 * total_fee_pc))) + '%')
            check_high_fee(total_fee_pc)
            if raw_input('send with these orders? (y/n):')[0] != 'y':
                log.debug('ending')
                self.taker.msgchan.shutdown()
                return None, -1
        return orders, total_cj_fee

    def run(self):
        print('waiting for all orders to certainly arrive')
        time.sleep(self.taker.waittime)
        self.create_tx()


class SendPayment(Taker):

    def __init__(self, msgchan, wallet, destaddr, amount, makercount, txfee,
                 waittime, mixdepth, answeryes, chooseOrdersFunc):
        Taker.__init__(self, msgchan)
        self.wallet = wallet
        self.destaddr = destaddr
        self.amount = amount
        self.makercount = makercount
        self.txfee = txfee
        self.waittime = waittime
        self.mixdepth = mixdepth
        self.answeryes = answeryes
        self.chooseOrdersFunc = chooseOrdersFunc

    def on_welcome(self):
        Taker.on_welcome(self)
        PaymentThread(self).start()


def main():
    parser = OptionParser(
        usage=
        'usage: %prog [options] [wallet file / fromaccount] [amount] [destaddr]',
        description='Sends a single payment from a given mixing depth of your '
        +
        'wallet to an given address using coinjoin and then switches off. Also sends from bitcoinqt. '
        +
        'Setting amount to zero will do a sweep, where the entire mix depth is emptied')
    parser.add_option('-f',
        '--txfee',
        action='store',
        type='int',
        dest='txfee',        
        default=5000, 
        help='number of satoshis per participant to use as the initial estimate '+
        'for the total transaction fee, default=5000, note that this is adjusted '+
        'based on the estimated fee calculated after tx construction, based on '+
        'policy set in joinmarket.cfg.')

    parser.add_option(
        '-w',
        '--wait-time',
        action='store',
        type='float',
        dest='waittime',
        help='wait time in seconds to allow orders to arrive, default=5',
        default=5)
    parser.add_option('-N',
                      '--makercount',
                      action='store',
                      type='int',
                      dest='makercount',
                      help='how many makers to coinjoin with, default=2',
                      default=2)
    parser.add_option(
        '-C',
        '--choose-cheapest',
        action='store_true',
        dest='choosecheapest',
        default=False,
        help='override weightened offers picking and choose cheapest')
    parser.add_option(
        '-P',
        '--pick-orders',
        action='store_true',
        dest='pickorders',
        default=False,
        help=
        'manually pick which orders to take. doesn\'t work while sweeping.')
    parser.add_option('-m',
                      '--mixdepth',
                      action='store',
                      type='int',
                      dest='mixdepth',
                      help='mixing depth to spend from, default=0',
                      default=0)
    parser.add_option('--yes',
                      action='store_true',
                      dest='answeryes',
                      default=False,
                      help='answer yes to everything')
    parser.add_option(
        '--rpcwallet',
        action='store_true',
        dest='userpcwallet',
        default=False,
        help=('Use the Bitcoin Core wallet through json rpc, instead '
              'of the internal joinmarket wallet. Requires '
              'blockchain_source=json-rpc'))
    (options, args) = parser.parse_args()

    if len(args) < 3:
        parser.error('Needs a wallet, amount and destination address')
        sys.exit(0)
    wallet_name = args[0]
    amount = int(args[1])
    destaddr = args[2]

    load_program_config()
    addr_valid, errormsg = validate_address(destaddr)
    if not addr_valid:
        print('ERROR: Address invalid. ' + errormsg)
        return

    chooseOrdersFunc = None
    if options.pickorders and amount != 0:  # cant use for sweeping
        chooseOrdersFunc = pick_order
    elif options.choosecheapest:
        chooseOrdersFunc = cheapest_order_choose
    else:  # choose randomly (weighted)
        chooseOrdersFunc = weighted_order_choose

    jm_single().nickname = random_nick()

    log.debug('starting sendpayment')

    if not options.userpcwallet:
        wallet = Wallet(wallet_name, options.mixdepth + 1)
    else:
        wallet = BitcoinCoreWallet(fromaccount=wallet_name)
    jm_single().bc_interface.sync_wallet(wallet)

    irc = IRCMessageChannel(jm_single().nickname)
    taker = SendPayment(irc, wallet, destaddr, amount, options.makercount,
                        options.txfee, options.waittime, options.mixdepth,
                        options.answeryes, chooseOrdersFunc)
    try:
        log.debug('starting irc')
        irc.run()
    except:
        log.debug('CRASHING, DUMPING EVERYTHING')
        debug_dump_object(wallet, ['addr_cache', 'keys', 'wallet_name', 'seed'])
        debug_dump_object(taker)
        import traceback
        log.debug(traceback.format_exc())


if __name__ == "__main__":
    main()
    print('done')<|MERGE_RESOLUTION|>--- conflicted
+++ resolved
@@ -80,14 +80,9 @@
                 self.taker.makercount, self.taker.chooseOrdersFunc,
                 self.ignored_makers)
             if not self.taker.answeryes:
-<<<<<<< HEAD
                 total_cj_fee = total_value - cjamount - \
                     self.taker.txfee*self.taker.makercount
-                debug('total cj fee = ' + str(total_cj_fee))
-=======
-                total_cj_fee = total_value - cjamount - self.taker.txfee
                 log.debug('total cj fee = ' + str(total_cj_fee))
->>>>>>> 88c84dcc
                 total_fee_pc = 1.0 * total_cj_fee / cjamount
                 log.debug('total coinjoin fee = ' + str(float('%.3g' % (
                     100.0 * total_fee_pc))) + '%')
@@ -102,7 +97,6 @@
                 log.debug(
                     'ERROR not enough liquidity in the orderbook, exiting')
                 return
-<<<<<<< HEAD
             total_amount = self.taker.amount + total_cj_fee + \
 	        self.taker.txfee*self.taker.makercount
             print 'total estimated amount spent = ' + str(total_amount)
@@ -113,12 +107,6 @@
             #txfee indicates undesirable behaviour on maker side anyway.
             utxos = self.taker.wallet.select_utxos(self.taker.mixdepth, 
                 total_amount+2*self.taker.txfee*self.taker.makercount)
-=======
-            total_amount = self.taker.amount + total_cj_fee + self.taker.txfee
-            print('total amount spent = ' + str(total_amount))
-            utxos = self.taker.wallet.select_utxos(self.taker.mixdepth,
-                                                   total_amount)
->>>>>>> 88c84dcc
             cjamount = self.taker.amount
             change_addr = self.taker.wallet.get_change_addr(self.taker.mixdepth)
             choose_orders_recover = self.sendpayment_choose_orders
