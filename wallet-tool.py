from __future__ import absolute_import, print_function

import datetime
import getpass
import json
import os
import sys
import sqlite3
from optparse import OptionParser

from joinmarket import load_program_config, get_network, Wallet, encryptData, \
<<<<<<< HEAD
    get_p2pk_vbyte, jm_single, mn_decode, mn_encode, create_wallet_file
=======
    get_p2pk_vbyte, jm_single, mn_decode, mn_encode, BitcoinCoreInterface, \
    JsonRpcError
>>>>>>> 809b6541

import bitcoin as btc

description = (
    'Does useful little tasks involving your bip32 wallet. The '
    'method is one of the following: (display) Shows addresses and '
    'balances. (displayall) Shows ALL addresses and balances. '
    '(summary) Shows a summary of mixing depth balances. (generate) '
    'Generates a new wallet. (recover) Recovers a wallet from the 12 '
    'word recovery seed. (showseed) Shows the wallet recovery seed '
    'and hex seed. (importprivkey) Adds privkeys to this wallet, '
    'privkeys are spaces or commas separated. (listwallets) Lists '
    'all wallets with creator and timestamp. (history) Show all '
	'historical transaction details. Requires Bitcoin Core.')

parser = OptionParser(usage='usage: %prog [options] [wallet file] [method]',
                      description=description)

parser.add_option('-p',
                  '--privkey',
                  action='store_true',
                  dest='showprivkey',
                  help='print private key along with address, default false')
parser.add_option('-m',
                  '--maxmixdepth',
                  action='store',
                  type='int',
                  dest='maxmixdepth',
                  help='how many mixing depths to display, default=5')
parser.add_option('-g',
                  '--gap-limit',
                  type="int",
                  action='store',
                  dest='gaplimit',
                  help='gap limit for wallet, default=6',
                  default=6)
parser.add_option('-M',
                  '--mix-depth',
                  type="int",
                  action='store',
                  dest='mixdepth',
                  help='mixing depth to import private key into',
                  default=0)
parser.add_option('--csv',
                  action='store_true',
                  dest='csv',
                  default=False,
                  help=('When using the history method, output as csv'))
(options, args) = parser.parse_args()

# if the index_cache stored in wallet.json is longer than the default
# then set maxmixdepth to the length of index_cache
maxmixdepth_configured = True
if not options.maxmixdepth:
    maxmixdepth_configured = False
    options.maxmixdepth = 5

noseed_methods = ['generate', 'recover', 'listwallets']
methods = ['display', 'displayall', 'summary', 'showseed', 'importprivkey',
    'history']
methods.extend(noseed_methods)
noscan_methods = ['showseed', 'importprivkey']

if len(args) < 1:
    parser.error('Needs a wallet file or method')
    sys.exit(0)

load_program_config()

if args[0] in noseed_methods:
    method = args[0]
else:
    seed = args[0]
    method = ('display' if len(args) == 1 else args[1].lower())
    wallet = Wallet(seed,
                    options.maxmixdepth,
                    options.gaplimit,
                    extend_mixdepth=not maxmixdepth_configured,
                    storepassword=(method == 'importprivkey'))
    if method == 'history' and not isinstance(jm_single().bc_interface,
            BitcoinCoreInterface):
        print('showing history only available when using the Bitcoin Core ' +
            'blockchain interface')
        sys.exit(0)
    if method not in noscan_methods:
        # if nothing was configured, we override bitcoind's options so that
        # unconfirmed balance is included in the wallet display by default
        if 'listunspent_args' not in jm_single().config.options('POLICY'):
            jm_single().config.set('POLICY','listunspent_args', '[0]')
        jm_single().bc_interface.sync_wallet(wallet)

if method == 'display' or method == 'displayall' or method == 'summary':

    def cus_print(s):
        if method != 'summary':
            print(s)

    total_balance = 0
    for m in range(wallet.max_mix_depth):
        cus_print('mixing depth %d m/0/%d/' % (m, m))
        balance_depth = 0
        for forchange in [0, 1]:
            if forchange == 0:
                xpub_key = btc.bip32_privtopub(wallet.keys[m][forchange])
            else:
                xpub_key = ''
            cus_print(' ' + ('external' if forchange == 0 else 'internal') +
                      ' addresses m/0/%d/%d' % (m, forchange) + ' ' + xpub_key)

            for k in range(wallet.index[m][forchange] + options.gaplimit):
                addr = wallet.get_addr(m, forchange, k)
                balance = 0.0
                for addrvalue in wallet.unspent.values():
                    if addr == addrvalue['address']:
                        balance += addrvalue['value']
                balance_depth += balance
                used = ('used' if k < wallet.index[m][forchange] else ' new')
                if options.showprivkey:
                    if btc.secp_present:
                        privkey = btc.wif_compressed_privkey(
                    wallet.get_key(m, forchange, k), get_p2pk_vbyte())
                    else:
                        privkey = btc.encode_privkey(wallet.get_key(m,
                                forchange, k), 'wif_compressed', get_p2pk_vbyte())
                else:
                    privkey = ''
                if (method == 'displayall' or balance > 0 or
                    (used == ' new' and forchange == 0)):
                    cus_print('  m/0/%d/%d/%03d %-35s%s %.8f btc %s' %
                              (m, forchange, k, addr, used, balance / 1e8,
                               privkey))
        if m in wallet.imported_privkeys:
            cus_print(' import addresses')
            for privkey in wallet.imported_privkeys[m]:
                addr = btc.privtoaddr(privkey, magicbyte=get_p2pk_vbyte())
                balance = 0.0
                for addrvalue in wallet.unspent.values():
                    if addr == addrvalue['address']:
                        balance += addrvalue['value']
                used = (' used' if balance > 0.0 else 'empty')
                balance_depth += balance
                if options.showprivkey:
                    if btc.secp_present:
                        wip_privkey = btc.wif_compressed_privkey(
                    privkey, get_p2pk_vbyte())
                    else:
                        wip_privkey = btc.encode_privkey(privkey,
                                            'wif_compressed', get_p2pk_vbyte())
                else:
                    wip_privkey = ''
                cus_print(' ' * 13 + '%-35s%s %.8f btc %s' % (
                    addr, used, balance / 1e8, wip_privkey))
        total_balance += balance_depth
        print('for mixdepth=%d balance=%.8fbtc' % (m, balance_depth / 1e8))
    print('total balance = %.8fbtc' % (total_balance / 1e8))
elif method == 'generate' or method == 'recover':
    if method == 'generate':
        seed = btc.sha256(os.urandom(64))[:32]
        words = mn_encode(seed)
        print('Write down this wallet recovery seed\n\n' + ' '.join(words) +
              '\n')
    elif method == 'recover':
        words = raw_input('Input 12 word recovery seed: ')
        words = words.split()  # default for split is 1 or more whitespace chars
        if len(words) != 12:
            print('ERROR: Recovery seed phrase must be exactly 12 words.')
            sys.exit(0)
        seed = mn_decode(words)
        print(seed)
    password = getpass.getpass('Enter wallet encryption passphrase: ')
    password2 = getpass.getpass('Reenter wallet encryption passphrase: ')
    if password != password2:
        print('ERROR. Passwords did not match')
        sys.exit(0)
    walletfile = create_wallet_file(password, seed)
    walletname = raw_input('Input wallet file name (default: wallet.json): ')
    if len(walletname) == 0:
        walletname = 'wallet.json'
    walletpath = os.path.join('wallets', walletname)
    # Does a wallet with the same name exist?
    if os.path.isfile(walletpath):
        print('ERROR: ' + walletpath + ' already exists. Aborting.')
        sys.exit(0)
    else:
        fd = open(walletpath, 'w')
        fd.write(walletfile)
        fd.close()
        print('saved to ' + walletname)
elif method == 'showseed':
    hexseed = wallet.seed
    print('hexseed = ' + hexseed)
    words = mn_encode(hexseed)
    print('Wallet recovery seed\n\n' + ' '.join(words) + '\n')
elif method == 'importprivkey':
    print('WARNING: This imported key will not be recoverable with your 12 ' +
          'word mnemonic seed. Make sure you have backups.')
    print('WARNING: Handling of raw ECDSA bitcoin private keys can lead to '
          'non-intuitive behaviour and loss of funds.\n  Recommended instead '
          'is to use the \'sweep\' feature of sendpayment.py ')
    privkeys = raw_input('Enter private key(s) to import: ')
    privkeys = privkeys.split(',') if ',' in privkeys else privkeys.split()
    # TODO read also one key for each line
    for privkey in privkeys:
        # TODO is there any point in only accepting wif format? check what
        # other wallets do
        if not btc.secp_present:
            privkey_format = btc.get_privkey_format(privkey)
            if privkey_format not in ['wif', 'wif_compressed']:
                print('ERROR: privkey not in wallet import format')
                print(privkey, 'skipped')
                continue
            if privkey_format == 'wif':
                # TODO if they actually use an unc privkey, make sure the unc
                # address is used

                # r = raw_input('WARNING: Using uncompressed private key, the vast ' +
                #   'majority of JoinMarket transactions use compressed keys\n' +
                #       'being so unusual is bad for privacy. Continue? (y/n):')
                # if r != 'y':
                #   sys.exit(0)
                print('Uncompressed privkeys not supported (yet)')
                print(privkey, 'skipped')
                continue
        if btc.secp_present:
            privkey_bin = btc.from_wif_privkey(privkey,
                                        vbyte=get_p2pk_vbyte()).decode('hex')[:-1]
        else:
            privkey_bin = btc.encode_privkey(privkey, 'hex').decode('hex')
        encrypted_privkey = encryptData(wallet.password_key, privkey_bin)
        if 'imported_keys' not in wallet.walletdata:
            wallet.walletdata['imported_keys'] = []
        wallet.walletdata['imported_keys'].append(
            {'encrypted_privkey': encrypted_privkey.encode('hex'),
             'mixdepth': options.mixdepth})
    if wallet.walletdata['imported_keys']:
        fd = open(wallet.path, 'w')
        fd.write(json.dumps(wallet.walletdata))
        fd.close()
        print('Private key(s) successfully imported')
elif method == 'listwallets':
    # Fetch list of wallets
    possible_wallets = []
    for (dirpath, dirnames, filenames) in os.walk('wallets'):
        possible_wallets.extend(filenames)
        # Breaking as we only want the top dir, not subdirs
        break
    # For each possible wallet file, read json to list
    walletjsons = []
    for possible_wallet in possible_wallets:
        fd = open(os.path.join('wallets', possible_wallet), 'r')
        try:
            walletfile = fd.read()
            walletjson = json.loads(walletfile)
            # Add filename to json format
            walletjson['filename'] = possible_wallet
            walletjsons.append(walletjson)
        except ValueError:
            pass
    # Sort wallets by date
    walletjsons.sort(key=lambda r: r['creation_time'])
    i = 1
    print(' ')
    for walletjson in walletjsons:
        print('Wallet #' + str(i) + ' (' + walletjson['filename'] + '):')
        print('Creation time:\t' + walletjson['creation_time'])
        print('Creator:\t' + walletjson['creator'])
        print('Network:\t' + walletjson['network'])
        print(' ')
        i += 1
    print(str(i - 1) + ' Wallets have been found.')
elif method == 'history':
    #sort txes in a db because python can be really bad with large lists
    con = sqlite3.connect(":memory:")
    con.row_factory = sqlite3.Row
    tx_db = con.cursor()
    tx_db.execute("CREATE TABLE transactions(txid TEXT, "
                  "blockhash TEXT, blocktime INTEGER);")
    jm_single().debug_silence[0] = True
    wallet_name = jm_single().bc_interface.get_wallet_name(wallet)
    for wn in [wallet_name, ""]:
        buf = range(1000)
        t = 0
        while len(buf) == 1000:
            buf = jm_single().bc_interface.rpc('listtransactions', [wn,
                1000, t, True])
            t += len(buf)
            tx_data = ((tx['txid'], tx['blockhash'], tx['blocktime']) for tx
                in buf if 'txid' in tx and 'blockhash' in tx and 'blocktime'
                in tx)
            tx_db.executemany('INSERT INTO transactions VALUES(?, ?, ?);',
                tx_data)
    txes = tx_db.execute('SELECT DISTINCT txid, blockhash, blocktime '
                         'FROM transactions ORDER BY blocktime').fetchall()
    wallet_addr_cache = wallet.addr_cache
    wallet_addr_set = set(wallet_addr_cache.keys())

    def s():
        return ',' if options.csv else ' '
    def sat_to_str(sat):
        return '%.8f'%(sat/1e8)
    def sat_to_str_p(sat):
        return '%+.8f'%(sat/1e8)
    def skip_n1(v):
        return '% 2s'%(str(v)) if v != -1 else ' #'
    def skip_n1_btc(v):
        return sat_to_str(v) if v != -1 else '#' + ' '*10

    field_names = ['tx#', 'timestamp', 'type', 'amount/btc',
        'balance-change/btc', 'balance/btc', 'coinjoin-n', 'total-fees',
        'utxo-count', 'mixdepth-from', 'mixdepth-to']
    if options.csv:
        field_names += ['txid']
    l = s().join(field_names)
    print(l)
    balance = 0
    utxo_count = 0
    deposits = []
    deposit_times = []
    for i, tx in enumerate(txes):
        rpctx = jm_single().bc_interface.rpc('gettransaction', [tx['txid']])
        txhex = str(rpctx['hex'])
        txd = btc.deserialize(txhex)
        output_addr_values = dict(((btc.script_to_address(sv['script'],
            get_p2pk_vbyte()), sv['value']) for sv in txd['outs']))
        our_output_addrs = wallet_addr_set.intersection(
            output_addr_values.keys())

        from collections import Counter
        value_freq_list = sorted(Counter(output_addr_values.values())
            .most_common(), key=lambda x: -x[1])
        non_cj_freq = 0 if len(value_freq_list)==1 else sum(zip(
            *value_freq_list[1:])[1])
        is_coinjoin = (value_freq_list[0][1] > 1 and value_freq_list[0][1] in
            [non_cj_freq, non_cj_freq+1])
        cj_amount = value_freq_list[0][0]
        cj_n = value_freq_list[0][1]

        rpc_inputs = []
        for ins in txd['ins']:
            try:
                wallet_tx = jm_single().bc_interface.rpc('gettransaction',
                    [ins['outpoint']['hash']])
            except JsonRpcError:
                continue
            input_dict = btc.deserialize(str(wallet_tx['hex']))['outs'][ins[
                'outpoint']['index']]
            rpc_inputs.append(input_dict)

        rpc_input_addrs = set((btc.script_to_address(ind['script'],
            get_p2pk_vbyte()) for ind in rpc_inputs))
        our_input_addrs = wallet_addr_set.intersection(rpc_input_addrs)
        our_input_values = [ind['value'] for ind in rpc_inputs if btc.
            script_to_address(ind['script'], get_p2pk_vbyte()) in
            our_input_addrs]
        our_input_value = sum(our_input_values)
        utxos_consumed = len(our_input_values)

        tx_type = None
        amount = 0
        delta_balance = 0
        fees = -1
        mixdepth_src = -1
        mixdepth_dst = -1
        #TODO this seems to assume all the input addresses are from the same
        # mixdepth, which might not be true
        if len(our_input_addrs) == 0 and len(our_output_addrs) > 0:
            #payment to us
            amount = sum([output_addr_values[a] for a in our_output_addrs])
            tx_type = 'deposit    '
            cj_n = -1
            delta_balance = amount
            mixdepth_dst = tuple(wallet_addr_cache[a][0] for a in
                our_output_addrs)
            if len(mixdepth_dst) == 1:
                mixdepth_dst = mixdepth_dst[0]
        elif len(our_input_addrs) > 0 and len(our_output_addrs) == 0:
            #we swept coins elsewhere
            if is_coinjoin:
                tx_type = 'cj sweepout'
                amount = cj_amount
                fees = our_input_value - cj_amount
            else:
                tx_type = 'sweep out  '
                amount = sum([v for v in output_addr_values.values()])
                fees = our_input_value - amount
            delta_balance = -our_input_value
            mixdepth_src = wallet_addr_cache[list(our_input_addrs)[0]][0]
        elif len(our_input_addrs) > 0 and len(our_output_addrs) == 1:
            #payment out somewhere with our change address getting the remaining
            change_value = output_addr_values[list(our_output_addrs)[0]]
            if is_coinjoin:
                tx_type = 'cj withdraw'
                amount = cj_amount
            else:
                tx_type = 'withdraw'
                #TODO does tx_fee go here? not my_tx_fee only?
                amount = our_input_value - change_value
                cj_n = -1
            delta_balance = change_value - our_input_value
            fees = our_input_value - change_value - cj_amount
            mixdepth_src = wallet_addr_cache[list(our_input_addrs)[0]][0]
        elif len(our_input_addrs) > 0 and len(our_output_addrs) == 2:
            #payment to self
            out_value = sum([output_addr_values[a] for a in our_output_addrs])
            if not is_coinjoin:
                print('this is wrong TODO handle non-coinjoin internal')
            tx_type = 'cj internal'
            amount = cj_amount
            delta_balance = out_value - our_input_value
            mixdepth_src = wallet_addr_cache[list(our_input_addrs)[0]][0]
            cj_addr = list(set([a for a,v in output_addr_values.iteritems()
                if v == cj_amount]).intersection(our_output_addrs))[0]
            mixdepth_dst = wallet_addr_cache[cj_addr][0]
        else:
            tx_type = 'unknown type'
        balance += delta_balance
        utxo_count += (len(our_output_addrs) - utxos_consumed)
        index = '% 4d'%(i)
        timestamp = datetime.datetime.fromtimestamp(rpctx['blocktime']
            ).strftime("%Y-%m-%d %H:%M")
        utxo_count_str = '% 3d' % (utxo_count)
        printable_data = [index, timestamp, tx_type, sat_to_str(amount),
            sat_to_str_p(delta_balance), sat_to_str(balance), skip_n1(cj_n),
            skip_n1_btc(fees), utxo_count_str, skip_n1(mixdepth_src),
            skip_n1(mixdepth_dst)]
        if options.csv:
            printable_data += [tx['txid']]
        l = s().join(printable_data)
        print(l)

        if tx_type != 'cj internal':
            deposits.append(delta_balance)
            deposit_times.append(rpctx['blocktime'])

    bestblockhash = jm_single().bc_interface.rpc('getbestblockhash', [])
    try:
        #works with pruning enabled, but only after v0.12
        now = jm_single().bc_interface.rpc('getblockheader', [bestblockhash]
            )['time']
    except JsonRpcError:
        now = jm_single().bc_interface.rpc('getblock', [bestblockhash])['time']
    print('     %s best block is %s' % (datetime.datetime.fromtimestamp(now)
        .strftime("%Y-%m-%d %H:%M"), bestblockhash))
    try:
        #https://gist.github.com/chris-belcher/647da261ce718fc8ca10
        import numpy as np
        from scipy.optimize import brentq
        deposit_times = np.array(deposit_times)
        now -= deposit_times[0]
        deposit_times -= deposit_times[0]
        deposits = np.array(deposits)
        def f(r, deposits, deposit_times, now, final_balance):
            return np.sum(np.exp((now - deposit_times) / 60.0 / 60 / 24 /
                365)**r * deposits) - final_balance
        r = brentq(f, a=0.1, b=-0.1, args=(deposits, deposit_times, now,
            balance))
        print('continuously compounded equivalent annual interest rate = ' +
            str(r * 100) + ' %')
        print('(as if yield generator was a bank account)')
    except ImportError:
        print('numpy/scipy not installed, unable to calculate effective ' +
            'interest rate')

    total_wallet_balance = sum(wallet.get_balance_by_mixdepth().values())
    if balance != total_wallet_balance:
        print(('BUG ERROR: wallet balance (%s) does not match balance from ' +
            'history (%s)') % (sat_to_str(total_wallet_balance),
            sat_to_str(balance)))
    if utxo_count != len(wallet.unspent):
        print(('BUG ERROR: wallet utxo count (%d) does not match utxo count from ' +
            'history (%s)') % (len(wallet.unspent), utxo_count))<|MERGE_RESOLUTION|>--- conflicted
+++ resolved
@@ -9,12 +9,8 @@
 from optparse import OptionParser
 
 from joinmarket import load_program_config, get_network, Wallet, encryptData, \
-<<<<<<< HEAD
-    get_p2pk_vbyte, jm_single, mn_decode, mn_encode, create_wallet_file
-=======
-    get_p2pk_vbyte, jm_single, mn_decode, mn_encode, BitcoinCoreInterface, \
+    get_p2pk_vbyte, jm_single, mn_decode, mn_encode, create_wallet_file, BitcoinCoreInterface, \
     JsonRpcError
->>>>>>> 809b6541
 
 import bitcoin as btc
 
